{% extends "defindex.html" %}
{% block tables %}
  <p><strong>Parts of the documentation:</strong></p>
  <table class="contentstable" align="center"><tr>
    <td width="50%">
      <p class="biglink"><a class="biglink" href="{{ pathto("whatsnew/" + version) }}">What's new in Python {{ version }}?</a><br/>
         <span class="linkdescr">or <a href="{{ pathto("whatsnew/index") }}">all "What's new" documents</a> since 2.0</span></p>
      <p class="biglink"><a class="biglink" href="{{ pathto("tutorial/index") }}">Tutorial</a><br/>
         <span class="linkdescr">start here</span></p>
      <p class="biglink"><a class="biglink" href="{{ pathto("library/index") }}">Library Reference</a><br/>
         <span class="linkdescr">keep this under your pillow</span></p>
      <p class="biglink"><a class="biglink" href="{{ pathto("reference/index") }}">Language Reference</a><br/>
         <span class="linkdescr">describes syntax and language elements</span></p>
      <p class="biglink"><a class="biglink" href="{{ pathto("using/index") }}">Python Setup and Usage</a><br/>
         <span class="linkdescr">how to use Python on different platforms</span></p>
      <p class="biglink"><a class="biglink" href="{{ pathto("howto/index") }}">Python HOWTOs</a><br/>
         <span class="linkdescr">in-depth documents on specific topics</span></p>
    </td><td width="50%">
      <p class="biglink"><a class="biglink" href="{{ pathto("extending/index") }}">Extending and Embedding</a><br/>
         <span class="linkdescr">tutorial for C/C++ programmers</span></p>
      <p class="biglink"><a class="biglink" href="{{ pathto("c-api/index") }}">Python/C API</a><br/>
         <span class="linkdescr">reference for C/C++ programmers</span></p>
<<<<<<< HEAD
      <p class="biglink"><a class="biglink" href="{{ pathto("install/index") }}">Installing Python Projects</a><br/>
         <span class="linkdescr">finding and installing modules and applications</span></p>
      <p class="biglink"><a class="biglink" href="{{ pathto("packaging/index") }}">Distributing Python Projects</a><br/>
         <span class="linkdescr">packaging and distributing modules and applications</span></p>
      <p class="biglink"><a class="biglink" href="{{ pathto("documenting/index") }}">Documenting Python</a><br/>
         <span class="linkdescr">guide for documentation authors</span></p>
=======
      <p class="biglink"><a class="biglink" href="{{ pathto("install/index") }}">Installing Python Modules</a><br/>
         <span class="linkdescr">information for installers &amp; sys-admins</span></p>
      <p class="biglink"><a class="biglink" href="{{ pathto("distutils/index") }}">Distributing Python Modules</a><br/>
         <span class="linkdescr">sharing modules with others</span></p>
>>>>>>> 515687a7
      <p class="biglink"><a class="biglink" href="{{ pathto("faq/index") }}">FAQs</a><br/>
         <span class="linkdescr">frequently asked questions (with answers!)</span></p>
    </td></tr>
  </table>

  <p><strong>Indices and tables:</strong></p>
  <table class="contentstable" align="center"><tr>
    <td width="50%">
      <p class="biglink"><a class="biglink" href="{{ pathto("py-modindex") }}">Global Module Index</a><br/>
         <span class="linkdescr">quick access to all modules</span></p>
      <p class="biglink"><a class="biglink" href="{{ pathto("genindex") }}">General Index</a><br/>
         <span class="linkdescr">all functions, classes, terms</span></p>
      <p class="biglink"><a class="biglink" href="{{ pathto("glossary") }}">Glossary</a><br/>
         <span class="linkdescr">the most important terms explained</span></p>
    </td><td width="50%">
      <p class="biglink"><a class="biglink" href="{{ pathto("search") }}">Search page</a><br/>
         <span class="linkdescr">search this documentation</span></p>
      <p class="biglink"><a class="biglink" href="{{ pathto("contents") }}">Complete Table of Contents</a><br/>
         <span class="linkdescr">lists all sections and subsections</span></p>
    </td></tr>
  </table>

  <p><strong>Meta information:</strong></p>
  <table class="contentstable" align="center"><tr>
    <td width="50%">
      <p class="biglink"><a class="biglink" href="{{ pathto("bugs") }}">Reporting bugs</a></p>
      <p class="biglink"><a class="biglink" href="{{ pathto("about") }}">About the documentation</a></p>
    </td><td width="50%">
      <p class="biglink"><a class="biglink" href="{{ pathto("license") }}">History and License of Python</a></p>
      <p class="biglink"><a class="biglink" href="{{ pathto("copyright") }}">Copyright</a></p>
    </td></tr>
  </table>
{% endblock %}<|MERGE_RESOLUTION|>--- conflicted
+++ resolved
@@ -20,19 +20,10 @@
          <span class="linkdescr">tutorial for C/C++ programmers</span></p>
       <p class="biglink"><a class="biglink" href="{{ pathto("c-api/index") }}">Python/C API</a><br/>
          <span class="linkdescr">reference for C/C++ programmers</span></p>
-<<<<<<< HEAD
       <p class="biglink"><a class="biglink" href="{{ pathto("install/index") }}">Installing Python Projects</a><br/>
          <span class="linkdescr">finding and installing modules and applications</span></p>
       <p class="biglink"><a class="biglink" href="{{ pathto("packaging/index") }}">Distributing Python Projects</a><br/>
          <span class="linkdescr">packaging and distributing modules and applications</span></p>
-      <p class="biglink"><a class="biglink" href="{{ pathto("documenting/index") }}">Documenting Python</a><br/>
-         <span class="linkdescr">guide for documentation authors</span></p>
-=======
-      <p class="biglink"><a class="biglink" href="{{ pathto("install/index") }}">Installing Python Modules</a><br/>
-         <span class="linkdescr">information for installers &amp; sys-admins</span></p>
-      <p class="biglink"><a class="biglink" href="{{ pathto("distutils/index") }}">Distributing Python Modules</a><br/>
-         <span class="linkdescr">sharing modules with others</span></p>
->>>>>>> 515687a7
       <p class="biglink"><a class="biglink" href="{{ pathto("faq/index") }}">FAQs</a><br/>
          <span class="linkdescr">frequently asked questions (with answers!)</span></p>
     </td></tr>
