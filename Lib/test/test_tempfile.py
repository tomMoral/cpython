--- conflicted
+++ resolved
@@ -1,10 +1,7 @@
 # tempfile.py unit tests.
 import tempfile
 import errno
-<<<<<<< HEAD
-=======
 import io
->>>>>>> f6b361ec
 import os
 import signal
 import sys
@@ -201,15 +198,10 @@
             # Not practical to try to verify the presence of OS-specific
             # paths in this list.
 
-<<<<<<< HEAD
-
-# We test _get_default_tempdir by testing gettempdir.
-=======
-test_classes.append(test__candidate_tempdir_list)
 
 # We test _get_default_tempdir some more by testing gettempdir.
 
-class TestGetDefaultTempdir(TC):
+class TestGetDefaultTempdir(BaseTestCase):
     """Test _get_default_tempdir()."""
 
     def test_no_files_left_behind(self):
@@ -226,13 +218,12 @@
                 self.assertEqual(os.listdir(our_temp_directory), [])
 
                 def raise_OSError(*args, **kwargs):
-                    raise OSError(-1)
+                    raise OSError()
 
                 with support.swap_attr(io, "open", raise_OSError):
                     # test again with failing io.open()
-                    with self.assertRaises(IOError) as cm:
+                    with self.assertRaises(FileNotFoundError):
                         tempfile._get_default_tempdir()
-                    self.assertEqual(cm.exception.args[0], errno.ENOENT)
                     self.assertEqual(os.listdir(our_temp_directory), [])
 
                 open = io.open
@@ -243,13 +234,9 @@
 
                 with support.swap_attr(io, "open", bad_writer):
                     # test again with failing write()
-                    with self.assertRaises(IOError) as cm:
+                    with self.assertRaises(FileNotFoundError):
                         tempfile._get_default_tempdir()
-                    self.assertEqual(cm.exception.errno, errno.ENOENT)
                     self.assertEqual(os.listdir(our_temp_directory), [])
-
-test_classes.append(TestGetDefaultTempdir)
->>>>>>> f6b361ec
 
 
 class TestGetCandidateNames(BaseTestCase):
