--- conflicted
+++ resolved
@@ -283,7 +283,7 @@
         &data, &crc))
         goto exit;
     _return_value = binascii_crc_hqx_impl(module, &data, crc);
-    if ((_return_value == -1) && PyErr_Occurred())
+    if ((_return_value == (unsigned int)-1) && PyErr_Occurred())
         goto exit;
     return_value = PyLong_FromUnsignedLong((unsigned long)_return_value);
 
@@ -544,8 +544,4 @@
 
     return return_value;
 }
-<<<<<<< HEAD
-/*[clinic end generated code: output=175025a8a94fbdd1 input=a9049054013a1b77]*/
-=======
-/*[clinic end generated code: output=22761b36f4f9e5bb input=a9049054013a1b77]*/
->>>>>>> 2ef7c478
+/*[clinic end generated code: output=5f8d3578618b3432 input=a9049054013a1b77]*/