#
# Module providing various facilities to other parts of the package
#
# multiprocessing/util.py
#
# Copyright (c) 2006-2008, R Oudkerk
# Licensed to PSF under a Contributor Agreement.
#

import sys
import functools
import os
import itertools
import weakref
import atexit
import threading        # we want threading to install it's
                        # cleanup function before multiprocessing does
from subprocess import _args_from_interpreter_flags

from multiprocessing.process import current_process, active_children

__all__ = [
    'sub_debug', 'debug', 'info', 'sub_warning', 'get_logger',
    'log_to_stderr', 'get_temp_dir', 'register_after_fork',
    'is_exiting', 'Finalize', 'ForkAwareThreadLock', 'ForkAwareLocal',
    'SUBDEBUG', 'SUBWARNING',
    ]

#
# Logging
#

NOTSET = 0
SUBDEBUG = 5
DEBUG = 10
INFO = 20
SUBWARNING = 25

LOGGER_NAME = 'multiprocessing'
DEFAULT_LOGGING_FORMAT = '[%(levelname)s/%(processName)s] %(message)s'

_logger = None
_log_to_stderr = False

def sub_debug(msg, *args):
    if _logger:
        _logger.log(SUBDEBUG, msg, *args)

def debug(msg, *args):
    if _logger:
        _logger.log(DEBUG, msg, *args)

def info(msg, *args):
    if _logger:
        _logger.log(INFO, msg, *args)

def sub_warning(msg, *args):
    if _logger:
        _logger.log(SUBWARNING, msg, *args)

def get_logger():
    '''
    Returns logger used by multiprocessing
    '''
    global _logger
    import logging

    logging._acquireLock()
    try:
        if not _logger:

            _logger = logging.getLogger(LOGGER_NAME)
            _logger.propagate = 0
            logging.addLevelName(SUBDEBUG, 'SUBDEBUG')
            logging.addLevelName(SUBWARNING, 'SUBWARNING')

            # XXX multiprocessing should cleanup before logging
            if hasattr(atexit, 'unregister'):
                atexit.unregister(_exit_function)
                atexit.register(_exit_function)
            else:
                atexit._exithandlers.remove((_exit_function, (), {}))
                atexit._exithandlers.append((_exit_function, (), {}))

    finally:
        logging._releaseLock()

    return _logger

def log_to_stderr(level=None):
    '''
    Turn on logging and add a handler which prints to stderr
    '''
    global _log_to_stderr
    import logging

    logger = get_logger()
    formatter = logging.Formatter(DEFAULT_LOGGING_FORMAT)
    handler = logging.StreamHandler()
    handler.setFormatter(formatter)
    logger.addHandler(handler)

    if level:
        logger.setLevel(level)
    _log_to_stderr = True
    return _logger

#
# Function returning a temp directory which will be removed on exit
#

def get_temp_dir():
    # get name of a temp directory which will be automatically cleaned up
    if current_process()._tempdir is None:
        import shutil, tempfile
        tempdir = tempfile.mkdtemp(prefix='pymp-')
        info('created temp directory %s', tempdir)
        Finalize(None, shutil.rmtree, args=[tempdir], exitpriority=-100)
        current_process()._tempdir = tempdir
    return current_process()._tempdir

#
# Support for reinitialization of objects when bootstrapping a child process
#

_afterfork_registry = weakref.WeakValueDictionary()
_afterfork_counter = itertools.count()

def _run_after_forkers():
    items = list(_afterfork_registry.items())
    items.sort()
    for (index, ident, func), obj in items:
        try:
            func(obj)
        except Exception as e:
            info('after forker raised exception %s', e)

def register_after_fork(obj, func):
    _afterfork_registry[(next(_afterfork_counter), id(obj), func)] = obj

#
# Finalization using weakrefs
#

_finalizer_registry = {}
_finalizer_counter = itertools.count()


class Finalize(object):
    '''
    Class which supports object finalization using weakrefs
    '''
    def __init__(self, obj, callback, args=(), kwargs=None, exitpriority=None):
        assert exitpriority is None or type(exitpriority) is int

        if obj is not None:
            self._weakref = weakref.ref(obj, self)
        else:
            assert exitpriority is not None

        self._callback = callback
        self._args = args
        self._kwargs = kwargs or {}
        self._key = (exitpriority, next(_finalizer_counter))
        self._pid = os.getpid()

        _finalizer_registry[self._key] = self

    def __call__(self, wr=None,
                 # Need to bind these locally because the globals can have
                 # been cleared at shutdown
                 _finalizer_registry=_finalizer_registry,
                 sub_debug=sub_debug, getpid=os.getpid):
        '''
        Run the callback unless it has already been called or cancelled
        '''
        try:
            del _finalizer_registry[self._key]
        except KeyError:
            sub_debug('finalizer no longer registered')
        else:
            if self._pid != getpid():
                sub_debug('finalizer ignored because different process')
                res = None
            else:
                sub_debug('finalizer calling %s with args %s and kwargs %s',
                          self._callback, self._args, self._kwargs)
                res = self._callback(*self._args, **self._kwargs)
            self._weakref = self._callback = self._args = \
                            self._kwargs = self._key = None
            return res

    def cancel(self):
        '''
        Cancel finalization of the object
        '''
        try:
            del _finalizer_registry[self._key]
        except KeyError:
            pass
        else:
            self._weakref = self._callback = self._args = \
                            self._kwargs = self._key = None

    def still_active(self):
        '''
        Return whether this finalizer is still waiting to invoke callback
        '''
        return self._key in _finalizer_registry

    def __repr__(self):
        try:
            obj = self._weakref()
        except (AttributeError, TypeError):
            obj = None

        if obj is None:
            return '<Finalize object, dead>'

        x = '<Finalize object, callback=%s' % \
            getattr(self._callback, '__name__', self._callback)
        if self._args:
            x += ', args=' + str(self._args)
        if self._kwargs:
            x += ', kwargs=' + str(self._kwargs)
        if self._key[0] is not None:
            x += ', exitprority=' + str(self._key[0])
        return x + '>'


def _run_finalizers(minpriority=None):
    '''
    Run all finalizers whose exit priority is not None and at least minpriority

    Finalizers with highest priority are called first; finalizers with
    the same priority will be called in reverse order of creation.
    '''
    if _finalizer_registry is None:
        # This function may be called after this module's globals are
        # destroyed.  See the _exit_function function in this module for more
        # notes.
        return

    if minpriority is None:
        f = lambda p : p[0][0] is not None
    else:
        f = lambda p : p[0][0] is not None and p[0][0] >= minpriority

    items = [x for x in list(_finalizer_registry.items()) if f(x)]
    items.sort(reverse=True)

    for key, finalizer in items:
        sub_debug('calling %s', finalizer)
        try:
            finalizer()
        except Exception:
            import traceback
            traceback.print_exc()

    if minpriority is None:
        _finalizer_registry.clear()

#
# Clean up on exit
#

def is_exiting():
    '''
    Returns true if the process is shutting down
    '''
    return _exiting or _exiting is None

_exiting = False

def _exit_function(info=info, debug=debug, _run_finalizers=_run_finalizers,
                   active_children=active_children,
                   current_process=current_process):
    # We hold on to references to functions in the arglist due to the
    # situation described below, where this function is called after this
    # module's globals are destroyed.

    global _exiting

    if not _exiting:
        _exiting = True

        info('process shutting down')
        debug('running all "atexit" finalizers with priority >= 0')
        _run_finalizers(0)

        if current_process() is not None:
            # We check if the current process is None here because if
<<<<<<< HEAD
            # it's None, any call to ``active_children()`` will throw
            # an AttributeError (active_children winds up trying to
            # get attributes from util._current_process).  One
            # situation where this can happen is if someone has
            # manipulated sys.modules, causing this module to be
            # garbage collected.  The destructor for the module type
            # then replaces all values in the module dict with None.
            # For instance, after setuptools runs a test it replaces
            # sys.modules with a copy created earlier.  See issues
            # #9775 and #15881.  Also related: #4106, #9205, and
            # #9207.

=======
            # it's None, any call to ``active_children()`` will raise an
            # AttributeError (active_children winds up trying to get
            # attributes from util._current_process).  This happens in a
            # variety of shutdown circumstances that are not well-understood
            # because module-scope variables are not apparently supposed to
            # be destroyed until after this function is called.  However,
            # they are indeed destroyed before this function is called.  See
            # issues #9775 and #15881.  Also related: #4106, #9205, and #9207.
>>>>>>> 737fb89d
            for p in active_children():
                if p._daemonic:
                    info('calling terminate() for daemon %s', p.name)
                    p._popen.terminate()

            for p in active_children():
                info('calling join() for process %s', p.name)
                p.join()

        debug('running the remaining "atexit" finalizers')
        _run_finalizers()

atexit.register(_exit_function)

#
# Some fork aware types
#

class ForkAwareThreadLock(object):
    def __init__(self):
        self._lock = threading.Lock()
        self.acquire = self._lock.acquire
        self.release = self._lock.release
        register_after_fork(self, ForkAwareThreadLock.__init__)

class ForkAwareLocal(threading.local):
    def __init__(self):
        register_after_fork(self, lambda obj : obj.__dict__.clear())
    def __reduce__(self):
        return type(self), ()<|MERGE_RESOLUTION|>--- conflicted
+++ resolved
@@ -290,8 +290,7 @@
 
         if current_process() is not None:
             # We check if the current process is None here because if
-<<<<<<< HEAD
-            # it's None, any call to ``active_children()`` will throw
+            # it's None, any call to ``active_children()`` will raise
             # an AttributeError (active_children winds up trying to
             # get attributes from util._current_process).  One
             # situation where this can happen is if someone has
@@ -303,16 +302,6 @@
             # #9775 and #15881.  Also related: #4106, #9205, and
             # #9207.
 
-=======
-            # it's None, any call to ``active_children()`` will raise an
-            # AttributeError (active_children winds up trying to get
-            # attributes from util._current_process).  This happens in a
-            # variety of shutdown circumstances that are not well-understood
-            # because module-scope variables are not apparently supposed to
-            # be destroyed until after this function is called.  However,
-            # they are indeed destroyed before this function is called.  See
-            # issues #9775 and #15881.  Also related: #4106, #9205, and #9207.
->>>>>>> 737fb89d
             for p in active_children():
                 if p._daemonic:
                     info('calling terminate() for daemon %s', p.name)
