# tests command line execution of scripts

import importlib
import importlib.machinery
import zipimport
import unittest
import sys
import os
import os.path
import py_compile

import textwrap
from test import support
from test.script_helper import (
    make_pkg, make_script, make_zip_pkg, make_zip_script,
    assert_python_ok, assert_python_failure, temp_dir,
    spawn_python, kill_python)

verbose = support.verbose

example_args = ['test1', 'test2', 'test3']

test_source = """\
# Script may be run with optimisation enabled, so don't rely on assert
# statements being executed
def assertEqual(lhs, rhs):
    if lhs != rhs:
        raise AssertionError('%r != %r' % (lhs, rhs))
def assertIdentical(lhs, rhs):
    if lhs is not rhs:
        raise AssertionError('%r is not %r' % (lhs, rhs))
# Check basic code execution
result = ['Top level assignment']
def f():
    result.append('Lower level reference')
f()
assertEqual(result, ['Top level assignment', 'Lower level reference'])
# Check population of magic variables
assertEqual(__name__, '__main__')
from importlib.machinery import BuiltinImporter
_loader = __loader__ if __loader__ is BuiltinImporter else type(__loader__)
print('__loader__==%a' % _loader)
print('__file__==%a' % __file__)
assertEqual(__cached__, None)
print('__package__==%r' % __package__)
# Check the sys module
import sys
assertIdentical(globals(), sys.modules[__name__].__dict__)
from test import test_cmd_line_script
example_args_list = test_cmd_line_script.example_args
assertEqual(sys.argv[1:], example_args_list)
print('sys.argv[0]==%a' % sys.argv[0])
print('sys.path[0]==%a' % sys.path[0])
# Check the working directory
import os
print('cwd==%a' % os.getcwd())
"""

def _make_test_script(script_dir, script_basename, source=test_source):
    to_return = make_script(script_dir, script_basename, source)
    importlib.invalidate_caches()
    return to_return

def _make_test_zip_pkg(zip_dir, zip_basename, pkg_name, script_basename,
                       source=test_source, depth=1):
    to_return = make_zip_pkg(zip_dir, zip_basename, pkg_name, script_basename,
                             source, depth)
    importlib.invalidate_caches()
    return to_return

# There's no easy way to pass the script directory in to get
# -m to work (avoiding that is the whole point of making
# directories and zipfiles executable!)
# So we fake it for testing purposes with a custom launch script
launch_source = """\
import sys, os.path, runpy
sys.path.insert(0, %s)
runpy._run_module_as_main(%r)
"""

def _make_launch_script(script_dir, script_basename, module_name, path=None):
    if path is None:
        path = "os.path.dirname(__file__)"
    else:
        path = repr(path)
    source = launch_source % (path, module_name)
    to_return = make_script(script_dir, script_basename, source)
    importlib.invalidate_caches()
    return to_return

class CmdLineTest(unittest.TestCase):
    def _check_output(self, script_name, exit_code, data,
                             expected_file, expected_argv0,
                             expected_path0, expected_package,
                             expected_loader):
        if verbose > 1:
            print("Output from test script %r:" % script_name)
            print(data)
        self.assertEqual(exit_code, 0)
        printed_loader = '__loader__==%a' % expected_loader
        printed_file = '__file__==%a' % expected_file
        printed_package = '__package__==%r' % expected_package
        printed_argv0 = 'sys.argv[0]==%a' % expected_argv0
        printed_path0 = 'sys.path[0]==%a' % expected_path0
        printed_cwd = 'cwd==%a' % os.getcwd()
        if verbose > 1:
            print('Expected output:')
            print(printed_file)
            print(printed_package)
            print(printed_argv0)
            print(printed_cwd)
        self.assertIn(printed_loader.encode('utf-8'), data)
        self.assertIn(printed_file.encode('utf-8'), data)
        self.assertIn(printed_package.encode('utf-8'), data)
        self.assertIn(printed_argv0.encode('utf-8'), data)
        self.assertIn(printed_path0.encode('utf-8'), data)
        self.assertIn(printed_cwd.encode('utf-8'), data)

    def _check_script(self, script_name, expected_file,
                            expected_argv0, expected_path0,
                            expected_package, expected_loader,
                            *cmd_line_switches):
        if not __debug__:
            cmd_line_switches += ('-' + 'O' * sys.flags.optimize,)
        run_args = cmd_line_switches + (script_name,) + tuple(example_args)
        rc, out, err = assert_python_ok(*run_args)
        self._check_output(script_name, rc, out + err, expected_file,
                           expected_argv0, expected_path0,
                           expected_package, expected_loader)

    def _check_import_error(self, script_name, expected_msg,
                            *cmd_line_switches):
        run_args = cmd_line_switches + (script_name,)
        rc, out, err = assert_python_failure(*run_args)
        if verbose > 1:
            print('Output from test script %r:' % script_name)
            print(err)
            print('Expected output: %r' % expected_msg)
        self.assertIn(expected_msg.encode('utf-8'), err)

    def test_dash_c_loader(self):
        rc, out, err = assert_python_ok("-c", "print(__loader__)")
        expected = repr(importlib.machinery.BuiltinImporter).encode("utf-8")
        self.assertIn(expected, out)

    def test_stdin_loader(self):
        # Unfortunately, there's no way to automatically test the fully
        # interactive REPL, since that code path only gets executed when
        # stdin is an interactive tty.
        p = spawn_python()
        try:
            p.stdin.write(b"print(__loader__)\n")
            p.stdin.flush()
        finally:
            out = kill_python(p)
        expected = repr(importlib.machinery.BuiltinImporter).encode("utf-8")
        self.assertIn(expected, out)

    def test_basic_script(self):
        with temp_dir() as script_dir:
            script_name = _make_test_script(script_dir, 'script')
            self._check_script(script_name, script_name, script_name,
                               script_dir, None,
                               importlib.machinery.SourceFileLoader)

    def test_script_compiled(self):
        with temp_dir() as script_dir:
            script_name = _make_test_script(script_dir, 'script')
            py_compile.compile(script_name, doraise=True)
            os.remove(script_name)
            pyc_file = support.make_legacy_pyc(script_name)
            self._check_script(pyc_file, pyc_file,
                               pyc_file, script_dir, None,
                               importlib.machinery.SourcelessFileLoader)

    def test_directory(self):
        with temp_dir() as script_dir:
            script_name = _make_test_script(script_dir, '__main__')
            self._check_script(script_dir, script_name, script_dir,
                               script_dir, '',
                               importlib.machinery.SourceFileLoader)

    def test_directory_compiled(self):
        with temp_dir() as script_dir:
            script_name = _make_test_script(script_dir, '__main__')
            py_compile.compile(script_name, doraise=True)
            os.remove(script_name)
            pyc_file = support.make_legacy_pyc(script_name)
            self._check_script(script_dir, pyc_file, script_dir,
                               script_dir, '',
                               importlib.machinery.SourcelessFileLoader)

    def test_directory_error(self):
        with temp_dir() as script_dir:
            msg = "can't find '__main__' module in %r" % script_dir
            self._check_import_error(script_dir, msg)

    def test_zipfile(self):
        with temp_dir() as script_dir:
            script_name = _make_test_script(script_dir, '__main__')
            zip_name, run_name = make_zip_script(script_dir, 'test_zip', script_name)
            self._check_script(zip_name, run_name, zip_name, zip_name, '',
                               zipimport.zipimporter)

    def test_zipfile_compiled(self):
        with temp_dir() as script_dir:
            script_name = _make_test_script(script_dir, '__main__')
            compiled_name = py_compile.compile(script_name, doraise=True)
            zip_name, run_name = make_zip_script(script_dir, 'test_zip', compiled_name)
            self._check_script(zip_name, run_name, zip_name, zip_name, '',
                               zipimport.zipimporter)

    def test_zipfile_error(self):
        with temp_dir() as script_dir:
            script_name = _make_test_script(script_dir, 'not_main')
            zip_name, run_name = make_zip_script(script_dir, 'test_zip', script_name)
            msg = "can't find '__main__' module in %r" % zip_name
            self._check_import_error(zip_name, msg)

    def test_module_in_package(self):
        with temp_dir() as script_dir:
            pkg_dir = os.path.join(script_dir, 'test_pkg')
            make_pkg(pkg_dir)
            script_name = _make_test_script(pkg_dir, 'script')
            launch_name = _make_launch_script(script_dir, 'launch', 'test_pkg.script')
            self._check_script(launch_name, script_name, script_name,
                               script_dir, 'test_pkg',
                               importlib.machinery.SourceFileLoader)

    def test_module_in_package_in_zipfile(self):
        with temp_dir() as script_dir:
            zip_name, run_name = _make_test_zip_pkg(script_dir, 'test_zip', 'test_pkg', 'script')
            launch_name = _make_launch_script(script_dir, 'launch', 'test_pkg.script', zip_name)
            self._check_script(launch_name, run_name, run_name,
                               zip_name, 'test_pkg', zipimport.zipimporter)

    def test_module_in_subpackage_in_zipfile(self):
        with temp_dir() as script_dir:
            zip_name, run_name = _make_test_zip_pkg(script_dir, 'test_zip', 'test_pkg', 'script', depth=2)
            launch_name = _make_launch_script(script_dir, 'launch', 'test_pkg.test_pkg.script', zip_name)
            self._check_script(launch_name, run_name, run_name,
                               zip_name, 'test_pkg.test_pkg',
                               zipimport.zipimporter)

    def test_package(self):
        with temp_dir() as script_dir:
            pkg_dir = os.path.join(script_dir, 'test_pkg')
            make_pkg(pkg_dir)
            script_name = _make_test_script(pkg_dir, '__main__')
            launch_name = _make_launch_script(script_dir, 'launch', 'test_pkg')
            self._check_script(launch_name, script_name,
                               script_name, script_dir, 'test_pkg',
                               importlib.machinery.SourceFileLoader)

    def test_package_compiled(self):
        with temp_dir() as script_dir:
            pkg_dir = os.path.join(script_dir, 'test_pkg')
            make_pkg(pkg_dir)
            script_name = _make_test_script(pkg_dir, '__main__')
            compiled_name = py_compile.compile(script_name, doraise=True)
            os.remove(script_name)
            pyc_file = support.make_legacy_pyc(script_name)
            launch_name = _make_launch_script(script_dir, 'launch', 'test_pkg')
            self._check_script(launch_name, pyc_file,
                               pyc_file, script_dir, 'test_pkg',
                               importlib.machinery.SourcelessFileLoader)

    def test_package_error(self):
        with temp_dir() as script_dir:
            pkg_dir = os.path.join(script_dir, 'test_pkg')
            make_pkg(pkg_dir)
            msg = ("'test_pkg' is a package and cannot "
                   "be directly executed")
            launch_name = _make_launch_script(script_dir, 'launch', 'test_pkg')
            self._check_import_error(launch_name, msg)

    def test_package_recursion(self):
        with temp_dir() as script_dir:
            pkg_dir = os.path.join(script_dir, 'test_pkg')
            make_pkg(pkg_dir)
            main_dir = os.path.join(pkg_dir, '__main__')
            make_pkg(main_dir)
            msg = ("Cannot use package as __main__ module; "
                   "'test_pkg' is a package and cannot "
                   "be directly executed")
            launch_name = _make_launch_script(script_dir, 'launch', 'test_pkg')
            self._check_import_error(launch_name, msg)

    def test_issue8202(self):
        # Make sure package __init__ modules see "-m" in sys.argv0 while
        # searching for the module to execute
        with temp_dir() as script_dir:
            with support.temp_cwd(path=script_dir):
                pkg_dir = os.path.join(script_dir, 'test_pkg')
                make_pkg(pkg_dir, "import sys; print('init_argv0==%r' % sys.argv[0])")
                script_name = _make_test_script(pkg_dir, 'script')
                rc, out, err = assert_python_ok('-m', 'test_pkg.script', *example_args)
                if verbose > 1:
                    print(out)
                expected = "init_argv0==%r" % '-m'
                self.assertIn(expected.encode('utf-8'), out)
                self._check_output(script_name, rc, out,
                                   script_name, script_name, '', 'test_pkg',
                                   importlib.machinery.SourceFileLoader)

    def test_issue8202_dash_c_file_ignored(self):
        # Make sure a "-c" file in the current directory
        # does not alter the value of sys.path[0]
        with temp_dir() as script_dir:
            with support.temp_cwd(path=script_dir):
                with open("-c", "w") as f:
                    f.write("data")
                    rc, out, err = assert_python_ok('-c',
                        'import sys; print("sys.path[0]==%r" % sys.path[0])')
                    if verbose > 1:
                        print(out)
                    expected = "sys.path[0]==%r" % ''
                    self.assertIn(expected.encode('utf-8'), out)

    def test_issue8202_dash_m_file_ignored(self):
        # Make sure a "-m" file in the current directory
        # does not alter the value of sys.path[0]
        with temp_dir() as script_dir:
            script_name = _make_test_script(script_dir, 'other')
            with support.temp_cwd(path=script_dir):
                with open("-m", "w") as f:
                    f.write("data")
                    rc, out, err = assert_python_ok('-m', 'other', *example_args)
                    self._check_output(script_name, rc, out,
                                      script_name, script_name, '', '',
                                      importlib.machinery.SourceFileLoader)

    def test_dash_m_error_code_is_one(self):
        # If a module is invoked with the -m command line flag
        # and results in an error that the return code to the
        # shell is '1'
        with temp_dir() as script_dir:
            with support.temp_cwd(path=script_dir):
                pkg_dir = os.path.join(script_dir, 'test_pkg')
                make_pkg(pkg_dir)
                script_name = _make_test_script(pkg_dir, 'other',
                                                "if __name__ == '__main__': raise ValueError")
                rc, out, err = assert_python_failure('-m', 'test_pkg.other', *example_args)
                if verbose > 1:
                    print(out)
                self.assertEqual(rc, 1)

<<<<<<< HEAD
    def test_pep_409_verbiage(self):
        # Make sure PEP 409 syntax properly suppresses
        # the context of an exception
        script = textwrap.dedent("""\
            try:
                raise ValueError
            except:
                raise NameError from None
            """)
        with temp_dir() as script_dir:
            script_name = _make_test_script(script_dir, 'script', script)
            exitcode, stdout, stderr = assert_python_failure(script_name)
            text = stderr.decode('ascii').split('\n')
            self.assertEqual(len(text), 4)
            self.assertTrue(text[0].startswith('Traceback'))
            self.assertTrue(text[1].startswith('  File '))
            self.assertTrue(text[3].startswith('NameError'))

=======
>>>>>>> 0af71aae
    def test_non_ascii(self):
        # Mac OS X denies the creation of a file with an invalid UTF-8 name.
        # Windows allows to create a name with an arbitrary bytes name, but
        # Python cannot a undecodable bytes argument to a subprocess.
<<<<<<< HEAD
        #if (support.TESTFN_UNDECODABLE
        #and sys.platform not in ('win32', 'darwin')):
        #    name = os.fsdecode(support.TESTFN_UNDECODABLE)
        #elif support.TESTFN_NONASCII:
        if support.TESTFN_NONASCII:
=======
        if (support.TESTFN_UNDECODABLE
        and sys.platform not in ('win32', 'darwin')):
            name = os.fsdecode(support.TESTFN_UNDECODABLE)
        elif support.TESTFN_NONASCII:
>>>>>>> 0af71aae
            name = support.TESTFN_NONASCII
        else:
            self.skipTest("need support.TESTFN_NONASCII")

        # Issue #16218
        source = 'print(ascii(__file__))\n'
        script_name = _make_test_script(os.curdir, name, source)
        self.addCleanup(support.unlink, script_name)
        rc, stdout, stderr = assert_python_ok(script_name)
        self.assertEqual(
            ascii(script_name),
            stdout.rstrip().decode('ascii'),
            'stdout=%r stderr=%r' % (stdout, stderr))
        self.assertEqual(0, rc)


def test_main():
    support.run_unittest(CmdLineTest)
    support.reap_children()

if __name__ == '__main__':
    test_main()<|MERGE_RESOLUTION|>--- conflicted
+++ resolved
@@ -345,7 +345,6 @@
                     print(out)
                 self.assertEqual(rc, 1)
 
-<<<<<<< HEAD
     def test_pep_409_verbiage(self):
         # Make sure PEP 409 syntax properly suppresses
         # the context of an exception
@@ -364,24 +363,14 @@
             self.assertTrue(text[1].startswith('  File '))
             self.assertTrue(text[3].startswith('NameError'))
 
-=======
->>>>>>> 0af71aae
     def test_non_ascii(self):
         # Mac OS X denies the creation of a file with an invalid UTF-8 name.
         # Windows allows to create a name with an arbitrary bytes name, but
         # Python cannot a undecodable bytes argument to a subprocess.
-<<<<<<< HEAD
-        #if (support.TESTFN_UNDECODABLE
-        #and sys.platform not in ('win32', 'darwin')):
-        #    name = os.fsdecode(support.TESTFN_UNDECODABLE)
-        #elif support.TESTFN_NONASCII:
-        if support.TESTFN_NONASCII:
-=======
         if (support.TESTFN_UNDECODABLE
         and sys.platform not in ('win32', 'darwin')):
             name = os.fsdecode(support.TESTFN_UNDECODABLE)
         elif support.TESTFN_NONASCII:
->>>>>>> 0af71aae
             name = support.TESTFN_NONASCII
         else:
             self.skipTest("need support.TESTFN_NONASCII")
