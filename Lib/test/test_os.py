# As a test suite for the os module, this is woefully inadequate, but this
# does add tests for a few functions which have been determined to be more
# portable than they had been thought to be.

import os
import errno
import unittest
import warnings
import sys
import signal
import subprocess
import time
import shutil
from test import support
import contextlib
import mmap
import platform
import re
import uuid
import asyncore
import asynchat
import socket
import itertools
import stat
import locale
import codecs
try:
    import threading
except ImportError:
    threading = None
from test.script_helper import assert_python_ok

with warnings.catch_warnings():
    warnings.simplefilter("ignore", DeprecationWarning)
    os.stat_float_times(True)
st = os.stat(__file__)
stat_supports_subsecond = (
    # check if float and int timestamps are different
    (st.st_atime != st[7])
    or (st.st_mtime != st[8])
    or (st.st_ctime != st[9]))

# Detect whether we're on a Linux system that uses the (now outdated
# and unmaintained) linuxthreads threading library.  There's an issue
# when combining linuxthreads with a failed execv call: see
# http://bugs.python.org/issue4970.
if hasattr(sys, 'thread_info') and sys.thread_info.version:
    USING_LINUXTHREADS = sys.thread_info.version.startswith("linuxthreads")
else:
    USING_LINUXTHREADS = False

# Tests creating TESTFN
class FileTests(unittest.TestCase):
    def setUp(self):
        if os.path.exists(support.TESTFN):
            os.unlink(support.TESTFN)
    tearDown = setUp

    def test_access(self):
        f = os.open(support.TESTFN, os.O_CREAT|os.O_RDWR)
        os.close(f)
        self.assertTrue(os.access(support.TESTFN, os.W_OK))

    def test_closerange(self):
        first = os.open(support.TESTFN, os.O_CREAT|os.O_RDWR)
        # We must allocate two consecutive file descriptors, otherwise
        # it will mess up other file descriptors (perhaps even the three
        # standard ones).
        second = os.dup(first)
        try:
            retries = 0
            while second != first + 1:
                os.close(first)
                retries += 1
                if retries > 10:
                    # XXX test skipped
                    self.skipTest("couldn't allocate two consecutive fds")
                first, second = second, os.dup(second)
        finally:
            os.close(second)
        # close a fd that is open, and one that isn't
        os.closerange(first, first + 2)
        self.assertRaises(OSError, os.write, first, b"a")

    @support.cpython_only
    def test_rename(self):
        path = support.TESTFN
        old = sys.getrefcount(path)
        self.assertRaises(TypeError, os.rename, path, 0)
        new = sys.getrefcount(path)
        self.assertEqual(old, new)

    def test_read(self):
        with open(support.TESTFN, "w+b") as fobj:
            fobj.write(b"spam")
            fobj.flush()
            fd = fobj.fileno()
            os.lseek(fd, 0, 0)
            s = os.read(fd, 4)
            self.assertEqual(type(s), bytes)
            self.assertEqual(s, b"spam")

    def test_write(self):
        # os.write() accepts bytes- and buffer-like objects but not strings
        fd = os.open(support.TESTFN, os.O_CREAT | os.O_WRONLY)
        self.assertRaises(TypeError, os.write, fd, "beans")
        os.write(fd, b"bacon\n")
        os.write(fd, bytearray(b"eggs\n"))
        os.write(fd, memoryview(b"spam\n"))
        os.close(fd)
        with open(support.TESTFN, "rb") as fobj:
            self.assertEqual(fobj.read().splitlines(),
                [b"bacon", b"eggs", b"spam"])

    def write_windows_console(self, *args):
        retcode = subprocess.call(args,
            # use a new console to not flood the test output
            creationflags=subprocess.CREATE_NEW_CONSOLE,
            # use a shell to hide the console window (SW_HIDE)
            shell=True)
        self.assertEqual(retcode, 0)

    @unittest.skipUnless(sys.platform == 'win32',
                         'test specific to the Windows console')
    def test_write_windows_console(self):
        # Issue #11395: the Windows console returns an error (12: not enough
        # space error) on writing into stdout if stdout mode is binary and the
        # length is greater than 66,000 bytes (or less, depending on heap
        # usage).
        code = "print('x' * 100000)"
        self.write_windows_console(sys.executable, "-c", code)
        self.write_windows_console(sys.executable, "-u", "-c", code)

    def fdopen_helper(self, *args):
        fd = os.open(support.TESTFN, os.O_RDONLY)
        f = os.fdopen(fd, *args)
        f.close()

    def test_fdopen(self):
        fd = os.open(support.TESTFN, os.O_CREAT|os.O_RDWR)
        os.close(fd)

        self.fdopen_helper()
        self.fdopen_helper('r')
        self.fdopen_helper('r', 100)

    def test_replace(self):
        TESTFN2 = support.TESTFN + ".2"
        with open(support.TESTFN, 'w') as f:
            f.write("1")
        with open(TESTFN2, 'w') as f:
            f.write("2")
        self.addCleanup(os.unlink, TESTFN2)
        os.replace(support.TESTFN, TESTFN2)
        self.assertRaises(FileNotFoundError, os.stat, support.TESTFN)
        with open(TESTFN2, 'r') as f:
            self.assertEqual(f.read(), "1")


# Test attributes on return values from os.*stat* family.
class StatAttributeTests(unittest.TestCase):
    def setUp(self):
        os.mkdir(support.TESTFN)
        self.fname = os.path.join(support.TESTFN, "f1")
        f = open(self.fname, 'wb')
        f.write(b"ABC")
        f.close()

    def tearDown(self):
        os.unlink(self.fname)
        os.rmdir(support.TESTFN)

    def check_stat_attributes(self, fname):
        if not hasattr(os, "stat"):
            return

        result = os.stat(fname)

        # Make sure direct access works
        self.assertEqual(result[stat.ST_SIZE], 3)
        self.assertEqual(result.st_size, 3)

        # Make sure all the attributes are there
        members = dir(result)
        for name in dir(stat):
            if name[:3] == 'ST_':
                attr = name.lower()
                if name.endswith("TIME"):
                    def trunc(x): return int(x)
                else:
                    def trunc(x): return x
                self.assertEqual(trunc(getattr(result, attr)),
                                  result[getattr(stat, name)])
                self.assertIn(attr, members)

        # Make sure that the st_?time and st_?time_ns fields roughly agree
        # (they should always agree up to around tens-of-microseconds)
        for name in 'st_atime st_mtime st_ctime'.split():
            floaty = int(getattr(result, name) * 100000)
            nanosecondy = getattr(result, name + "_ns") // 10000
            self.assertAlmostEqual(floaty, nanosecondy, delta=2)

        try:
            result[200]
            self.fail("No exception raised")
        except IndexError:
            pass

        # Make sure that assignment fails
        try:
            result.st_mode = 1
            self.fail("No exception raised")
        except AttributeError:
            pass

        try:
            result.st_rdev = 1
            self.fail("No exception raised")
        except (AttributeError, TypeError):
            pass

        try:
            result.parrot = 1
            self.fail("No exception raised")
        except AttributeError:
            pass

        # Use the stat_result constructor with a too-short tuple.
        try:
            result2 = os.stat_result((10,))
            self.fail("No exception raised")
        except TypeError:
            pass

        # Use the constructor with a too-long tuple.
        try:
            result2 = os.stat_result((0,1,2,3,4,5,6,7,8,9,10,11,12,13,14))
        except TypeError:
            pass

    def test_stat_attributes(self):
        self.check_stat_attributes(self.fname)

    def test_stat_attributes_bytes(self):
        try:
            fname = self.fname.encode(sys.getfilesystemencoding())
        except UnicodeEncodeError:
            self.skipTest("cannot encode %a for the filesystem" % self.fname)
        with warnings.catch_warnings():
            warnings.simplefilter("ignore", DeprecationWarning)
            self.check_stat_attributes(fname)

    def test_statvfs_attributes(self):
        if not hasattr(os, "statvfs"):
            return

        try:
            result = os.statvfs(self.fname)
        except OSError as e:
            # On AtheOS, glibc always returns ENOSYS
            if e.errno == errno.ENOSYS:
                return

        # Make sure direct access works
        self.assertEqual(result.f_bfree, result[3])

        # Make sure all the attributes are there.
        members = ('bsize', 'frsize', 'blocks', 'bfree', 'bavail', 'files',
                    'ffree', 'favail', 'flag', 'namemax')
        for value, member in enumerate(members):
            self.assertEqual(getattr(result, 'f_' + member), result[value])

        # Make sure that assignment really fails
        try:
            result.f_bfree = 1
            self.fail("No exception raised")
        except AttributeError:
            pass

        try:
            result.parrot = 1
            self.fail("No exception raised")
        except AttributeError:
            pass

        # Use the constructor with a too-short tuple.
        try:
            result2 = os.statvfs_result((10,))
            self.fail("No exception raised")
        except TypeError:
            pass

        # Use the constructor with a too-long tuple.
        try:
            result2 = os.statvfs_result((0,1,2,3,4,5,6,7,8,9,10,11,12,13,14))
        except TypeError:
            pass

    def test_utime_dir(self):
        delta = 1000000
        st = os.stat(support.TESTFN)
        # round to int, because some systems may support sub-second
        # time stamps in stat, but not in utime.
        os.utime(support.TESTFN, (st.st_atime, int(st.st_mtime-delta)))
        st2 = os.stat(support.TESTFN)
        self.assertEqual(st2.st_mtime, int(st.st_mtime-delta))

    def _test_utime(self, filename, attr, utime, delta):
        # Issue #13327 removed the requirement to pass None as the
        # second argument. Check that the previous methods of passing
        # a time tuple or None work in addition to no argument.
        st0 = os.stat(filename)
        # Doesn't set anything new, but sets the time tuple way
        utime(filename, (attr(st0, "st_atime"), attr(st0, "st_mtime")))
        # Setting the time to the time you just read, then reading again,
        # should always return exactly the same times.
        st1 = os.stat(filename)
        self.assertEqual(attr(st0, "st_mtime"), attr(st1, "st_mtime"))
        self.assertEqual(attr(st0, "st_atime"), attr(st1, "st_atime"))
        # Set to the current time in the old explicit way.
        os.utime(filename, None)
        st2 = os.stat(support.TESTFN)
        # Set to the current time in the new way
        os.utime(filename)
        st3 = os.stat(filename)
        self.assertAlmostEqual(attr(st2, "st_mtime"), attr(st3, "st_mtime"), delta=delta)

    def test_utime(self):
        def utime(file, times):
            return os.utime(file, times)
        self._test_utime(self.fname, getattr, utime, 10)
        self._test_utime(support.TESTFN, getattr, utime, 10)


    def _test_utime_ns(self, set_times_ns, test_dir=True):
        def getattr_ns(o, attr):
            return getattr(o, attr + "_ns")
        ten_s = 10 * 1000 * 1000 * 1000
        self._test_utime(self.fname, getattr_ns, set_times_ns, ten_s)
        if test_dir:
            self._test_utime(support.TESTFN, getattr_ns, set_times_ns, ten_s)

    def test_utime_ns(self):
        def utime_ns(file, times):
            return os.utime(file, ns=times)
        self._test_utime_ns(utime_ns)

    requires_utime_dir_fd = unittest.skipUnless(
                                os.utime in os.supports_dir_fd,
                                "dir_fd support for utime required for this test.")
    requires_utime_fd = unittest.skipUnless(
                                os.utime in os.supports_fd,
                                "fd support for utime required for this test.")
    requires_utime_nofollow_symlinks = unittest.skipUnless(
                                os.utime in os.supports_follow_symlinks,
                                "follow_symlinks support for utime required for this test.")

    @requires_utime_nofollow_symlinks
    def test_lutimes_ns(self):
        def lutimes_ns(file, times):
            return os.utime(file, ns=times, follow_symlinks=False)
        self._test_utime_ns(lutimes_ns)

    @requires_utime_fd
    def test_futimes_ns(self):
        def futimes_ns(file, times):
            with open(file, "wb") as f:
                os.utime(f.fileno(), ns=times)
        self._test_utime_ns(futimes_ns, test_dir=False)

    def _utime_invalid_arguments(self, name, arg):
        with self.assertRaises(ValueError):
            getattr(os, name)(arg, (5, 5), ns=(5, 5))

    def test_utime_invalid_arguments(self):
        self._utime_invalid_arguments('utime', self.fname)


    @unittest.skipUnless(stat_supports_subsecond,
                         "os.stat() doesn't has a subsecond resolution")
    def _test_utime_subsecond(self, set_time_func):
        asec, amsec = 1, 901
        atime = asec + amsec * 1e-3
        msec, mmsec = 2, 901
        mtime = msec + mmsec * 1e-3
        filename = self.fname
        os.utime(filename, (0, 0))
        set_time_func(filename, atime, mtime)
        with warnings.catch_warnings():
            warnings.simplefilter("ignore", DeprecationWarning)
            os.stat_float_times(True)
        st = os.stat(filename)
        self.assertAlmostEqual(st.st_atime, atime, places=3)
        self.assertAlmostEqual(st.st_mtime, mtime, places=3)

    def test_utime_subsecond(self):
        def set_time(filename, atime, mtime):
            os.utime(filename, (atime, mtime))
        self._test_utime_subsecond(set_time)

    @requires_utime_fd
    def test_futimes_subsecond(self):
        def set_time(filename, atime, mtime):
            with open(filename, "wb") as f:
                os.utime(f.fileno(), times=(atime, mtime))
        self._test_utime_subsecond(set_time)

    @requires_utime_fd
    def test_futimens_subsecond(self):
        def set_time(filename, atime, mtime):
            with open(filename, "wb") as f:
                os.utime(f.fileno(), times=(atime, mtime))
        self._test_utime_subsecond(set_time)

    @requires_utime_dir_fd
    def test_futimesat_subsecond(self):
        def set_time(filename, atime, mtime):
            dirname = os.path.dirname(filename)
            dirfd = os.open(dirname, os.O_RDONLY)
            try:
                os.utime(os.path.basename(filename), dir_fd=dirfd,
                             times=(atime, mtime))
            finally:
                os.close(dirfd)
        self._test_utime_subsecond(set_time)

    @requires_utime_nofollow_symlinks
    def test_lutimes_subsecond(self):
        def set_time(filename, atime, mtime):
            os.utime(filename, (atime, mtime), follow_symlinks=False)
        self._test_utime_subsecond(set_time)

    @requires_utime_dir_fd
    def test_utimensat_subsecond(self):
        def set_time(filename, atime, mtime):
            dirname = os.path.dirname(filename)
            dirfd = os.open(dirname, os.O_RDONLY)
            try:
                os.utime(os.path.basename(filename), dir_fd=dirfd,
                             times=(atime, mtime))
            finally:
                os.close(dirfd)
        self._test_utime_subsecond(set_time)

    # Restrict test to Win32, since there is no guarantee other
    # systems support centiseconds
    if sys.platform == 'win32':
        def get_file_system(path):
            root = os.path.splitdrive(os.path.abspath(path))[0] + '\\'
            import ctypes
            kernel32 = ctypes.windll.kernel32
            buf = ctypes.create_unicode_buffer("", 100)
            if kernel32.GetVolumeInformationW(root, None, 0, None, None, None, buf, len(buf)):
                return buf.value

        if get_file_system(support.TESTFN) == "NTFS":
            def test_1565150(self):
                t1 = 1159195039.25
                os.utime(self.fname, (t1, t1))
                self.assertEqual(os.stat(self.fname).st_mtime, t1)

            def test_large_time(self):
                t1 = 5000000000 # some day in 2128
                os.utime(self.fname, (t1, t1))
                self.assertEqual(os.stat(self.fname).st_mtime, t1)

        def test_1686475(self):
            # Verify that an open file can be stat'ed
            try:
                os.stat(r"c:\pagefile.sys")
            except WindowsError as e:
                if e.errno == 2: # file does not exist; cannot run test
                    return
                self.fail("Could not stat pagefile.sys")

        @unittest.skipUnless(hasattr(os, "pipe"), "requires os.pipe()")
        def test_15261(self):
            # Verify that stat'ing a closed fd does not cause crash
            r, w = os.pipe()
            try:
                os.stat(r)          # should not raise error
            finally:
                os.close(r)
                os.close(w)
            with self.assertRaises(OSError) as ctx:
                os.stat(r)
            self.assertEqual(ctx.exception.errno, errno.EBADF)

from test import mapping_tests

class EnvironTests(mapping_tests.BasicTestMappingProtocol):
    """check that os.environ object conform to mapping protocol"""
    type2test = None

    def setUp(self):
        self.__save = dict(os.environ)
        if os.supports_bytes_environ:
            self.__saveb = dict(os.environb)
        for key, value in self._reference().items():
            os.environ[key] = value

    def tearDown(self):
        os.environ.clear()
        os.environ.update(self.__save)
        if os.supports_bytes_environ:
            os.environb.clear()
            os.environb.update(self.__saveb)

    def _reference(self):
        return {"KEY1":"VALUE1", "KEY2":"VALUE2", "KEY3":"VALUE3"}

    def _empty_mapping(self):
        os.environ.clear()
        return os.environ

    # Bug 1110478
    @unittest.skipUnless(os.path.exists('/bin/sh'), 'requires /bin/sh')
    def test_update2(self):
        os.environ.clear()
        os.environ.update(HELLO="World")
        with os.popen("/bin/sh -c 'echo $HELLO'") as popen:
            value = popen.read().strip()
            self.assertEqual(value, "World")

    @unittest.skipUnless(os.path.exists('/bin/sh'), 'requires /bin/sh')
    def test_os_popen_iter(self):
        with os.popen(
            "/bin/sh -c 'echo \"line1\nline2\nline3\"'") as popen:
            it = iter(popen)
            self.assertEqual(next(it), "line1\n")
            self.assertEqual(next(it), "line2\n")
            self.assertEqual(next(it), "line3\n")
            self.assertRaises(StopIteration, next, it)

    # Verify environ keys and values from the OS are of the
    # correct str type.
    def test_keyvalue_types(self):
        for key, val in os.environ.items():
            self.assertEqual(type(key), str)
            self.assertEqual(type(val), str)

    def test_items(self):
        for key, value in self._reference().items():
            self.assertEqual(os.environ.get(key), value)

    # Issue 7310
    def test___repr__(self):
        """Check that the repr() of os.environ looks like environ({...})."""
        env = os.environ
        self.assertEqual(repr(env), 'environ({{{}}})'.format(', '.join(
            '{!r}: {!r}'.format(key, value)
            for key, value in env.items())))

    def test_get_exec_path(self):
        defpath_list = os.defpath.split(os.pathsep)
        test_path = ['/monty', '/python', '', '/flying/circus']
        test_env = {'PATH': os.pathsep.join(test_path)}

        saved_environ = os.environ
        try:
            os.environ = dict(test_env)
            # Test that defaulting to os.environ works.
            self.assertSequenceEqual(test_path, os.get_exec_path())
            self.assertSequenceEqual(test_path, os.get_exec_path(env=None))
        finally:
            os.environ = saved_environ

        # No PATH environment variable
        self.assertSequenceEqual(defpath_list, os.get_exec_path({}))
        # Empty PATH environment variable
        self.assertSequenceEqual(('',), os.get_exec_path({'PATH':''}))
        # Supplied PATH environment variable
        self.assertSequenceEqual(test_path, os.get_exec_path(test_env))

        if os.supports_bytes_environ:
            # env cannot contain 'PATH' and b'PATH' keys
            try:
                # ignore BytesWarning warning
                with warnings.catch_warnings(record=True):
                    mixed_env = {'PATH': '1', b'PATH': b'2'}
            except BytesWarning:
                # mixed_env cannot be created with python -bb
                pass
            else:
                self.assertRaises(ValueError, os.get_exec_path, mixed_env)

            # bytes key and/or value
            self.assertSequenceEqual(os.get_exec_path({b'PATH': b'abc'}),
                ['abc'])
            self.assertSequenceEqual(os.get_exec_path({b'PATH': 'abc'}),
                ['abc'])
            self.assertSequenceEqual(os.get_exec_path({'PATH': b'abc'}),
                ['abc'])

    @unittest.skipUnless(os.supports_bytes_environ,
                         "os.environb required for this test.")
    def test_environb(self):
        # os.environ -> os.environb
        value = 'euro\u20ac'
        try:
            value_bytes = value.encode(sys.getfilesystemencoding(),
                                       'surrogateescape')
        except UnicodeEncodeError:
            msg = "U+20AC character is not encodable to %s" % (
                sys.getfilesystemencoding(),)
            self.skipTest(msg)
        os.environ['unicode'] = value
        self.assertEqual(os.environ['unicode'], value)
        self.assertEqual(os.environb[b'unicode'], value_bytes)

        # os.environb -> os.environ
        value = b'\xff'
        os.environb[b'bytes'] = value
        self.assertEqual(os.environb[b'bytes'], value)
        value_str = value.decode(sys.getfilesystemencoding(), 'surrogateescape')
        self.assertEqual(os.environ['bytes'], value_str)

    # On FreeBSD < 7 and OS X < 10.6, unsetenv() doesn't return a value (issue
    # #13415).
    @support.requires_freebsd_version(7)
    @support.requires_mac_ver(10, 6)
    def test_unset_error(self):
        if sys.platform == "win32":
            # an environment variable is limited to 32,767 characters
            key = 'x' * 50000
            self.assertRaises(ValueError, os.environ.__delitem__, key)
        else:
            # "=" is not allowed in a variable name
            key = 'key='
            self.assertRaises(OSError, os.environ.__delitem__, key)

class WalkTests(unittest.TestCase):
    """Tests for os.walk()."""

    def setUp(self):
        import os
        from os.path import join

        # Build:
        #     TESTFN/
        #       TEST1/              a file kid and two directory kids
        #         tmp1
        #         SUB1/             a file kid and a directory kid
        #           tmp2
        #           SUB11/          no kids
        #         SUB2/             a file kid and a dirsymlink kid
        #           tmp3
        #           link/           a symlink to TESTFN.2
        #           broken_link
        #       TEST2/
        #         tmp4              a lone file
        walk_path = join(support.TESTFN, "TEST1")
        sub1_path = join(walk_path, "SUB1")
        sub11_path = join(sub1_path, "SUB11")
        sub2_path = join(walk_path, "SUB2")
        tmp1_path = join(walk_path, "tmp1")
        tmp2_path = join(sub1_path, "tmp2")
        tmp3_path = join(sub2_path, "tmp3")
        link_path = join(sub2_path, "link")
        t2_path = join(support.TESTFN, "TEST2")
        tmp4_path = join(support.TESTFN, "TEST2", "tmp4")
        link_path = join(sub2_path, "link")
        broken_link_path = join(sub2_path, "broken_link")

        # Create stuff.
        os.makedirs(sub11_path)
        os.makedirs(sub2_path)
        os.makedirs(t2_path)
        for path in tmp1_path, tmp2_path, tmp3_path, tmp4_path:
            f = open(path, "w")
            f.write("I'm " + path + " and proud of it.  Blame test_os.\n")
            f.close()
        if support.can_symlink():
            if os.name == 'nt':
                def symlink_to_dir(src, dest):
                    os.symlink(src, dest, True)
            else:
                symlink_to_dir = os.symlink
            symlink_to_dir(os.path.abspath(t2_path), link_path)
            symlink_to_dir('broken', broken_link_path)
            sub2_tree = (sub2_path, ["link"], ["broken_link", "tmp3"])
        else:
            sub2_tree = (sub2_path, [], ["tmp3"])

        # Walk top-down.
        all = list(os.walk(walk_path))
        self.assertEqual(len(all), 4)
        # We can't know which order SUB1 and SUB2 will appear in.
        # Not flipped:  TESTFN, SUB1, SUB11, SUB2
        #     flipped:  TESTFN, SUB2, SUB1, SUB11
        flipped = all[0][1][0] != "SUB1"
        all[0][1].sort()
        all[3 - 2 * flipped][-1].sort()
        self.assertEqual(all[0], (walk_path, ["SUB1", "SUB2"], ["tmp1"]))
        self.assertEqual(all[1 + flipped], (sub1_path, ["SUB11"], ["tmp2"]))
        self.assertEqual(all[2 + flipped], (sub11_path, [], []))
        self.assertEqual(all[3 - 2 * flipped], sub2_tree)

        # Prune the search.
        all = []
        for root, dirs, files in os.walk(walk_path):
            all.append((root, dirs, files))
            # Don't descend into SUB1.
            if 'SUB1' in dirs:
                # Note that this also mutates the dirs we appended to all!
                dirs.remove('SUB1')
        self.assertEqual(len(all), 2)
        self.assertEqual(all[0], (walk_path, ["SUB2"], ["tmp1"]))
        all[1][-1].sort()
        self.assertEqual(all[1], sub2_tree)

        # Walk bottom-up.
        all = list(os.walk(walk_path, topdown=False))
        self.assertEqual(len(all), 4)
        # We can't know which order SUB1 and SUB2 will appear in.
        # Not flipped:  SUB11, SUB1, SUB2, TESTFN
        #     flipped:  SUB2, SUB11, SUB1, TESTFN
        flipped = all[3][1][0] != "SUB1"
        all[3][1].sort()
        all[2 - 2 * flipped][-1].sort()
        self.assertEqual(all[3], (walk_path, ["SUB1", "SUB2"], ["tmp1"]))
        self.assertEqual(all[flipped], (sub11_path, [], []))
        self.assertEqual(all[flipped + 1], (sub1_path, ["SUB11"], ["tmp2"]))
        self.assertEqual(all[2 - 2 * flipped], sub2_tree)

        if support.can_symlink():
            # Walk, following symlinks.
            for root, dirs, files in os.walk(walk_path, followlinks=True):
                if root == link_path:
                    self.assertEqual(dirs, [])
                    self.assertEqual(files, ["tmp4"])
                    break
            else:
                self.fail("Didn't follow symlink with followlinks=True")

    def tearDown(self):
        # Tear everything down.  This is a decent use for bottom-up on
        # Windows, which doesn't have a recursive delete command.  The
        # (not so) subtlety is that rmdir will fail unless the dir's
        # kids are removed first, so bottom up is essential.
        for root, dirs, files in os.walk(support.TESTFN, topdown=False):
            for name in files:
                os.remove(os.path.join(root, name))
            for name in dirs:
                dirname = os.path.join(root, name)
                if not os.path.islink(dirname):
                    os.rmdir(dirname)
                else:
                    os.remove(dirname)
        os.rmdir(support.TESTFN)


@unittest.skipUnless(hasattr(os, 'fwalk'), "Test needs os.fwalk()")
class FwalkTests(WalkTests):
    """Tests for os.fwalk()."""

    def _compare_to_walk(self, walk_kwargs, fwalk_kwargs):
        """
        compare with walk() results.
        """
        walk_kwargs = walk_kwargs.copy()
        fwalk_kwargs = fwalk_kwargs.copy()
        for topdown, follow_symlinks in itertools.product((True, False), repeat=2):
            walk_kwargs.update(topdown=topdown, followlinks=follow_symlinks)
            fwalk_kwargs.update(topdown=topdown, follow_symlinks=follow_symlinks)

            expected = {}
            for root, dirs, files in os.walk(**walk_kwargs):
                expected[root] = (set(dirs), set(files))

            for root, dirs, files, rootfd in os.fwalk(**fwalk_kwargs):
                self.assertIn(root, expected)
                self.assertEqual(expected[root], (set(dirs), set(files)))

    def test_compare_to_walk(self):
        kwargs = {'top': support.TESTFN}
        self._compare_to_walk(kwargs, kwargs)

    def test_dir_fd(self):
        try:
            fd = os.open(".", os.O_RDONLY)
            walk_kwargs = {'top': support.TESTFN}
            fwalk_kwargs = walk_kwargs.copy()
            fwalk_kwargs['dir_fd'] = fd
            self._compare_to_walk(walk_kwargs, fwalk_kwargs)
        finally:
            os.close(fd)

    def test_yields_correct_dir_fd(self):
        # check returned file descriptors
        for topdown, follow_symlinks in itertools.product((True, False), repeat=2):
            args = support.TESTFN, topdown, None
            for root, dirs, files, rootfd in os.fwalk(*args, follow_symlinks=follow_symlinks):
                # check that the FD is valid
                os.fstat(rootfd)
                # redundant check
                os.stat(rootfd)
                # check that listdir() returns consistent information
                self.assertEqual(set(os.listdir(rootfd)), set(dirs) | set(files))

    def test_fd_leak(self):
        # Since we're opening a lot of FDs, we must be careful to avoid leaks:
        # we both check that calling fwalk() a large number of times doesn't
        # yield EMFILE, and that the minimum allocated FD hasn't changed.
        minfd = os.dup(1)
        os.close(minfd)
        for i in range(256):
            for x in os.fwalk(support.TESTFN):
                pass
        newfd = os.dup(1)
        self.addCleanup(os.close, newfd)
        self.assertEqual(newfd, minfd)

    def tearDown(self):
        # cleanup
        for root, dirs, files, rootfd in os.fwalk(support.TESTFN, topdown=False):
            for name in files:
                os.unlink(name, dir_fd=rootfd)
            for name in dirs:
                st = os.stat(name, dir_fd=rootfd, follow_symlinks=False)
                if stat.S_ISDIR(st.st_mode):
                    os.rmdir(name, dir_fd=rootfd)
                else:
                    os.unlink(name, dir_fd=rootfd)
        os.rmdir(support.TESTFN)


class MakedirTests(unittest.TestCase):
    def setUp(self):
        os.mkdir(support.TESTFN)

    def test_makedir(self):
        base = support.TESTFN
        path = os.path.join(base, 'dir1', 'dir2', 'dir3')
        os.makedirs(path)             # Should work
        path = os.path.join(base, 'dir1', 'dir2', 'dir3', 'dir4')
        os.makedirs(path)

        # Try paths with a '.' in them
        self.assertRaises(OSError, os.makedirs, os.curdir)
        path = os.path.join(base, 'dir1', 'dir2', 'dir3', 'dir4', 'dir5', os.curdir)
        os.makedirs(path)
        path = os.path.join(base, 'dir1', os.curdir, 'dir2', 'dir3', 'dir4',
                            'dir5', 'dir6')
        os.makedirs(path)

    def test_exist_ok_existing_directory(self):
        path = os.path.join(support.TESTFN, 'dir1')
        mode = 0o777
        old_mask = os.umask(0o022)
        os.makedirs(path, mode)
        self.assertRaises(OSError, os.makedirs, path, mode)
        self.assertRaises(OSError, os.makedirs, path, mode, exist_ok=False)
        self.assertRaises(OSError, os.makedirs, path, 0o776, exist_ok=True)
        os.makedirs(path, mode=mode, exist_ok=True)
        os.umask(old_mask)

    def test_exist_ok_s_isgid_directory(self):
        path = os.path.join(support.TESTFN, 'dir1')
        S_ISGID = stat.S_ISGID
        mode = 0o777
        old_mask = os.umask(0o022)
        try:
            existing_testfn_mode = stat.S_IMODE(
                    os.lstat(support.TESTFN).st_mode)
            try:
                os.chmod(support.TESTFN, existing_testfn_mode | S_ISGID)
            except PermissionError:
                raise unittest.SkipTest('Cannot set S_ISGID for dir.')
            if (os.lstat(support.TESTFN).st_mode & S_ISGID != S_ISGID):
                raise unittest.SkipTest('No support for S_ISGID dir mode.')
            # The os should apply S_ISGID from the parent dir for us, but
            # this test need not depend on that behavior.  Be explicit.
            os.makedirs(path, mode | S_ISGID)
            # http://bugs.python.org/issue14992
            # Should not fail when the bit is already set.
            os.makedirs(path, mode, exist_ok=True)
            # remove the bit.
            os.chmod(path, stat.S_IMODE(os.lstat(path).st_mode) & ~S_ISGID)
            with self.assertRaises(OSError):
                # Should fail when the bit is not already set when demanded.
                os.makedirs(path, mode | S_ISGID, exist_ok=True)
        finally:
            os.umask(old_mask)

    def test_exist_ok_existing_regular_file(self):
        base = support.TESTFN
        path = os.path.join(support.TESTFN, 'dir1')
        f = open(path, 'w')
        f.write('abc')
        f.close()
        self.assertRaises(OSError, os.makedirs, path)
        self.assertRaises(OSError, os.makedirs, path, exist_ok=False)
        self.assertRaises(OSError, os.makedirs, path, exist_ok=True)
        os.remove(path)

    def tearDown(self):
        path = os.path.join(support.TESTFN, 'dir1', 'dir2', 'dir3',
                            'dir4', 'dir5', 'dir6')
        # If the tests failed, the bottom-most directory ('../dir6')
        # may not have been created, so we look for the outermost directory
        # that exists.
        while not os.path.exists(path) and path != support.TESTFN:
            path = os.path.dirname(path)

        os.removedirs(path)


class RemoveDirsTests(unittest.TestCase):
    def setUp(self):
        os.makedirs(support.TESTFN)

    def tearDown(self):
        support.rmtree(support.TESTFN)

    def test_remove_all(self):
        dira = os.path.join(support.TESTFN, 'dira')
        os.mkdir(dira)
        dirb = os.path.join(dira, 'dirb')
        os.mkdir(dirb)
        os.removedirs(dirb)
        self.assertFalse(os.path.exists(dirb))
        self.assertFalse(os.path.exists(dira))
        self.assertFalse(os.path.exists(support.TESTFN))

    def test_remove_partial(self):
        dira = os.path.join(support.TESTFN, 'dira')
        os.mkdir(dira)
        dirb = os.path.join(dira, 'dirb')
        os.mkdir(dirb)
        with open(os.path.join(dira, 'file.txt'), 'w') as f:
            f.write('text')
        os.removedirs(dirb)
        self.assertFalse(os.path.exists(dirb))
        self.assertTrue(os.path.exists(dira))
        self.assertTrue(os.path.exists(support.TESTFN))

    def test_remove_nothing(self):
        dira = os.path.join(support.TESTFN, 'dira')
        os.mkdir(dira)
        dirb = os.path.join(dira, 'dirb')
        os.mkdir(dirb)
        with open(os.path.join(dirb, 'file.txt'), 'w') as f:
            f.write('text')
        with self.assertRaises(OSError):
            os.removedirs(dirb)
        self.assertTrue(os.path.exists(dirb))
        self.assertTrue(os.path.exists(dira))
        self.assertTrue(os.path.exists(support.TESTFN))


class DevNullTests(unittest.TestCase):
    def test_devnull(self):
        with open(os.devnull, 'wb') as f:
            f.write(b'hello')
            f.close()
        with open(os.devnull, 'rb') as f:
            self.assertEqual(f.read(), b'')


class URandomTests(unittest.TestCase):
    def test_urandom_length(self):
        self.assertEqual(len(os.urandom(0)), 0)
        self.assertEqual(len(os.urandom(1)), 1)
        self.assertEqual(len(os.urandom(10)), 10)
        self.assertEqual(len(os.urandom(100)), 100)
        self.assertEqual(len(os.urandom(1000)), 1000)

    def test_urandom_value(self):
        data1 = os.urandom(16)
        data2 = os.urandom(16)
        self.assertNotEqual(data1, data2)

    def get_urandom_subprocess(self, count):
        code = '\n'.join((
            'import os, sys',
            'data = os.urandom(%s)' % count,
            'sys.stdout.buffer.write(data)',
            'sys.stdout.buffer.flush()'))
        out = assert_python_ok('-c', code)
        stdout = out[1]
        self.assertEqual(len(stdout), 16)
        return stdout

    def test_urandom_subprocess(self):
        data1 = self.get_urandom_subprocess(16)
        data2 = self.get_urandom_subprocess(16)
        self.assertNotEqual(data1, data2)

@contextlib.contextmanager
def _execvpe_mockup(defpath=None):
    """
    Stubs out execv and execve functions when used as context manager.
    Records exec calls. The mock execv and execve functions always raise an
    exception as they would normally never return.
    """
    # A list of tuples containing (function name, first arg, args)
    # of calls to execv or execve that have been made.
    calls = []

    def mock_execv(name, *args):
        calls.append(('execv', name, args))
        raise RuntimeError("execv called")

    def mock_execve(name, *args):
        calls.append(('execve', name, args))
        raise OSError(errno.ENOTDIR, "execve called")

    try:
        orig_execv = os.execv
        orig_execve = os.execve
        orig_defpath = os.defpath
        os.execv = mock_execv
        os.execve = mock_execve
        if defpath is not None:
            os.defpath = defpath
        yield calls
    finally:
        os.execv = orig_execv
        os.execve = orig_execve
        os.defpath = orig_defpath

class ExecTests(unittest.TestCase):
    @unittest.skipIf(USING_LINUXTHREADS,
                     "avoid triggering a linuxthreads bug: see issue #4970")
    def test_execvpe_with_bad_program(self):
        self.assertRaises(OSError, os.execvpe, 'no such app-',
                          ['no such app-'], None)

    def test_execvpe_with_bad_arglist(self):
        self.assertRaises(ValueError, os.execvpe, 'notepad', [], None)

    @unittest.skipUnless(hasattr(os, '_execvpe'),
                         "No internal os._execvpe function to test.")
    def _test_internal_execvpe(self, test_type):
        program_path = os.sep + 'absolutepath'
        if test_type is bytes:
            program = b'executable'
            fullpath = os.path.join(os.fsencode(program_path), program)
            native_fullpath = fullpath
            arguments = [b'progname', 'arg1', 'arg2']
        else:
            program = 'executable'
            arguments = ['progname', 'arg1', 'arg2']
            fullpath = os.path.join(program_path, program)
            if os.name != "nt":
                native_fullpath = os.fsencode(fullpath)
            else:
                native_fullpath = fullpath
        env = {'spam': 'beans'}

        # test os._execvpe() with an absolute path
        with _execvpe_mockup() as calls:
            self.assertRaises(RuntimeError,
                os._execvpe, fullpath, arguments)
            self.assertEqual(len(calls), 1)
            self.assertEqual(calls[0], ('execv', fullpath, (arguments,)))

        # test os._execvpe() with a relative path:
        # os.get_exec_path() returns defpath
        with _execvpe_mockup(defpath=program_path) as calls:
            self.assertRaises(OSError,
                os._execvpe, program, arguments, env=env)
            self.assertEqual(len(calls), 1)
            self.assertSequenceEqual(calls[0],
                ('execve', native_fullpath, (arguments, env)))

        # test os._execvpe() with a relative path:
        # os.get_exec_path() reads the 'PATH' variable
        with _execvpe_mockup() as calls:
            env_path = env.copy()
            if test_type is bytes:
                env_path[b'PATH'] = program_path
            else:
                env_path['PATH'] = program_path
            self.assertRaises(OSError,
                os._execvpe, program, arguments, env=env_path)
            self.assertEqual(len(calls), 1)
            self.assertSequenceEqual(calls[0],
                ('execve', native_fullpath, (arguments, env_path)))

    def test_internal_execvpe_str(self):
        self._test_internal_execvpe(str)
        if os.name != "nt":
            self._test_internal_execvpe(bytes)


class Win32ErrorTests(unittest.TestCase):
    def test_rename(self):
        self.assertRaises(WindowsError, os.rename, support.TESTFN, support.TESTFN+".bak")

    def test_remove(self):
        self.assertRaises(WindowsError, os.remove, support.TESTFN)

    def test_chdir(self):
        self.assertRaises(WindowsError, os.chdir, support.TESTFN)

    def test_mkdir(self):
        f = open(support.TESTFN, "w")
        try:
            self.assertRaises(WindowsError, os.mkdir, support.TESTFN)
        finally:
            f.close()
            os.unlink(support.TESTFN)

    def test_utime(self):
        self.assertRaises(WindowsError, os.utime, support.TESTFN, None)

    def test_chmod(self):
        self.assertRaises(WindowsError, os.chmod, support.TESTFN, 0)

class TestInvalidFD(unittest.TestCase):
    singles = ["fchdir", "dup", "fdopen", "fdatasync", "fstat",
               "fstatvfs", "fsync", "tcgetpgrp", "ttyname"]
    #singles.append("close")
    #We omit close because it doesn'r raise an exception on some platforms
    def get_single(f):
        def helper(self):
            if  hasattr(os, f):
                self.check(getattr(os, f))
        return helper
    for f in singles:
        locals()["test_"+f] = get_single(f)

    def check(self, f, *args):
        try:
            f(support.make_bad_fd(), *args)
        except OSError as e:
            self.assertEqual(e.errno, errno.EBADF)
        else:
            self.fail("%r didn't raise a OSError with a bad file descriptor"
                      % f)

    def test_isatty(self):
        if hasattr(os, "isatty"):
            self.assertEqual(os.isatty(support.make_bad_fd()), False)

    def test_closerange(self):
        if hasattr(os, "closerange"):
            fd = support.make_bad_fd()
            # Make sure none of the descriptors we are about to close are
            # currently valid (issue 6542).
            for i in range(10):
                try: os.fstat(fd+i)
                except OSError:
                    pass
                else:
                    break
            if i < 2:
                raise unittest.SkipTest(
                    "Unable to acquire a range of invalid file descriptors")
            self.assertEqual(os.closerange(fd, fd + i-1), None)

    def test_dup2(self):
        if hasattr(os, "dup2"):
            self.check(os.dup2, 20)

    def test_fchmod(self):
        if hasattr(os, "fchmod"):
            self.check(os.fchmod, 0)

    def test_fchown(self):
        if hasattr(os, "fchown"):
            self.check(os.fchown, -1, -1)

    def test_fpathconf(self):
        if hasattr(os, "fpathconf"):
            self.check(os.pathconf, "PC_NAME_MAX")
            self.check(os.fpathconf, "PC_NAME_MAX")

    def test_ftruncate(self):
        if hasattr(os, "ftruncate"):
            self.check(os.truncate, 0)
            self.check(os.ftruncate, 0)

    def test_lseek(self):
        if hasattr(os, "lseek"):
            self.check(os.lseek, 0, 0)

    def test_read(self):
        if hasattr(os, "read"):
            self.check(os.read, 1)

    def test_tcsetpgrpt(self):
        if hasattr(os, "tcsetpgrp"):
            self.check(os.tcsetpgrp, 0)

    def test_write(self):
        if hasattr(os, "write"):
            self.check(os.write, b" ")


class LinkTests(unittest.TestCase):
    def setUp(self):
        self.file1 = support.TESTFN
        self.file2 = os.path.join(support.TESTFN + "2")

    def tearDown(self):
        for file in (self.file1, self.file2):
            if os.path.exists(file):
                os.unlink(file)

    def _test_link(self, file1, file2):
        with open(file1, "w") as f1:
            f1.write("test")

        with warnings.catch_warnings():
            warnings.simplefilter("ignore", DeprecationWarning)
            os.link(file1, file2)
        with open(file1, "r") as f1, open(file2, "r") as f2:
            self.assertTrue(os.path.sameopenfile(f1.fileno(), f2.fileno()))

    def test_link(self):
        self._test_link(self.file1, self.file2)

    def test_link_bytes(self):
        self._test_link(bytes(self.file1, sys.getfilesystemencoding()),
                        bytes(self.file2, sys.getfilesystemencoding()))

    def test_unicode_name(self):
        try:
            os.fsencode("\xf1")
        except UnicodeError:
            raise unittest.SkipTest("Unable to encode for this platform.")

        self.file1 += "\xf1"
        self.file2 = self.file1 + "2"
        self._test_link(self.file1, self.file2)

if sys.platform != 'win32':
    class Win32ErrorTests(unittest.TestCase):
        pass

    class PosixUidGidTests(unittest.TestCase):
        if hasattr(os, 'setuid'):
            def test_setuid(self):
                if os.getuid() != 0:
                    self.assertRaises(os.error, os.setuid, 0)
                self.assertRaises(OverflowError, os.setuid, 1<<32)

        if hasattr(os, 'setgid'):
            def test_setgid(self):
                if os.getuid() != 0:
                    self.assertRaises(os.error, os.setgid, 0)
                self.assertRaises(OverflowError, os.setgid, 1<<32)

        if hasattr(os, 'seteuid'):
            def test_seteuid(self):
                if os.getuid() != 0:
                    self.assertRaises(os.error, os.seteuid, 0)
                self.assertRaises(OverflowError, os.seteuid, 1<<32)

        if hasattr(os, 'setegid'):
            def test_setegid(self):
                if os.getuid() != 0:
                    self.assertRaises(os.error, os.setegid, 0)
                self.assertRaises(OverflowError, os.setegid, 1<<32)

        if hasattr(os, 'setreuid'):
            def test_setreuid(self):
                if os.getuid() != 0:
                    self.assertRaises(os.error, os.setreuid, 0, 0)
                self.assertRaises(OverflowError, os.setreuid, 1<<32, 0)
                self.assertRaises(OverflowError, os.setreuid, 0, 1<<32)

            def test_setreuid_neg1(self):
                # Needs to accept -1.  We run this in a subprocess to avoid
                # altering the test runner's process state (issue8045).
                subprocess.check_call([
                        sys.executable, '-c',
                        'import os,sys;os.setreuid(-1,-1);sys.exit(0)'])

        if hasattr(os, 'setregid'):
            def test_setregid(self):
                if os.getuid() != 0:
                    self.assertRaises(os.error, os.setregid, 0, 0)
                self.assertRaises(OverflowError, os.setregid, 1<<32, 0)
                self.assertRaises(OverflowError, os.setregid, 0, 1<<32)

            def test_setregid_neg1(self):
                # Needs to accept -1.  We run this in a subprocess to avoid
                # altering the test runner's process state (issue8045).
                subprocess.check_call([
                        sys.executable, '-c',
                        'import os,sys;os.setregid(-1,-1);sys.exit(0)'])

    class Pep383Tests(unittest.TestCase):
        def setUp(self):
            if support.TESTFN_UNENCODABLE:
                self.dir = support.TESTFN_UNENCODABLE
            elif support.TESTFN_NONASCII:
                self.dir = support.TESTFN_NONASCII
            else:
                self.dir = support.TESTFN
            self.bdir = os.fsencode(self.dir)

            bytesfn = []
            def add_filename(fn):
                try:
                    fn = os.fsencode(fn)
                except UnicodeEncodeError:
                    return
                bytesfn.append(fn)
            add_filename(support.TESTFN_UNICODE)
            if support.TESTFN_UNENCODABLE:
                add_filename(support.TESTFN_UNENCODABLE)
            if support.TESTFN_NONASCII:
                add_filename(support.TESTFN_NONASCII)
            if not bytesfn:
                self.skipTest("couldn't create any non-ascii filename")

            self.unicodefn = set()
            os.mkdir(self.dir)
            try:
                for fn in bytesfn:
                    support.create_empty_file(os.path.join(self.bdir, fn))
                    fn = os.fsdecode(fn)
                    if fn in self.unicodefn:
                        raise ValueError("duplicate filename")
                    self.unicodefn.add(fn)
            except:
                shutil.rmtree(self.dir)
                raise

        def tearDown(self):
            shutil.rmtree(self.dir)

        def test_listdir(self):
            expected = self.unicodefn
            found = set(os.listdir(self.dir))
            self.assertEqual(found, expected)
            # test listdir without arguments
            current_directory = os.getcwd()
            try:
                os.chdir(os.sep)
                self.assertEqual(set(os.listdir()), set(os.listdir(os.sep)))
            finally:
                os.chdir(current_directory)

        def test_open(self):
            for fn in self.unicodefn:
                f = open(os.path.join(self.dir, fn), 'rb')
                f.close()

        def test_stat(self):
            for fn in self.unicodefn:
                os.stat(os.path.join(self.dir, fn))
else:
    class PosixUidGidTests(unittest.TestCase):
        pass
    class Pep383Tests(unittest.TestCase):
        pass

@unittest.skipUnless(sys.platform == "win32", "Win32 specific tests")
class Win32KillTests(unittest.TestCase):
    def _kill(self, sig):
        # Start sys.executable as a subprocess and communicate from the
        # subprocess to the parent that the interpreter is ready. When it
        # becomes ready, send *sig* via os.kill to the subprocess and check
        # that the return code is equal to *sig*.
        import ctypes
        from ctypes import wintypes
        import msvcrt

        # Since we can't access the contents of the process' stdout until the
        # process has exited, use PeekNamedPipe to see what's inside stdout
        # without waiting. This is done so we can tell that the interpreter
        # is started and running at a point where it could handle a signal.
        PeekNamedPipe = ctypes.windll.kernel32.PeekNamedPipe
        PeekNamedPipe.restype = wintypes.BOOL
        PeekNamedPipe.argtypes = (wintypes.HANDLE, # Pipe handle
                                  ctypes.POINTER(ctypes.c_char), # stdout buf
                                  wintypes.DWORD, # Buffer size
                                  ctypes.POINTER(wintypes.DWORD), # bytes read
                                  ctypes.POINTER(wintypes.DWORD), # bytes avail
                                  ctypes.POINTER(wintypes.DWORD)) # bytes left
        msg = "running"
        proc = subprocess.Popen([sys.executable, "-c",
                                 "import sys;"
                                 "sys.stdout.write('{}');"
                                 "sys.stdout.flush();"
                                 "input()".format(msg)],
                                stdout=subprocess.PIPE,
                                stderr=subprocess.PIPE,
                                stdin=subprocess.PIPE)
        self.addCleanup(proc.stdout.close)
        self.addCleanup(proc.stderr.close)
        self.addCleanup(proc.stdin.close)

        count, max = 0, 100
        while count < max and proc.poll() is None:
            # Create a string buffer to store the result of stdout from the pipe
            buf = ctypes.create_string_buffer(len(msg))
            # Obtain the text currently in proc.stdout
            # Bytes read/avail/left are left as NULL and unused
            rslt = PeekNamedPipe(msvcrt.get_osfhandle(proc.stdout.fileno()),
                                 buf, ctypes.sizeof(buf), None, None, None)
            self.assertNotEqual(rslt, 0, "PeekNamedPipe failed")
            if buf.value:
                self.assertEqual(msg, buf.value.decode())
                break
            time.sleep(0.1)
            count += 1
        else:
            self.fail("Did not receive communication from the subprocess")

        os.kill(proc.pid, sig)
        self.assertEqual(proc.wait(), sig)

    def test_kill_sigterm(self):
        # SIGTERM doesn't mean anything special, but make sure it works
        self._kill(signal.SIGTERM)

    def test_kill_int(self):
        # os.kill on Windows can take an int which gets set as the exit code
        self._kill(100)

    def _kill_with_event(self, event, name):
        tagname = "test_os_%s" % uuid.uuid1()
        m = mmap.mmap(-1, 1, tagname)
        m[0] = 0
        # Run a script which has console control handling enabled.
        proc = subprocess.Popen([sys.executable,
                   os.path.join(os.path.dirname(__file__),
                                "win_console_handler.py"), tagname],
                   creationflags=subprocess.CREATE_NEW_PROCESS_GROUP)
        # Let the interpreter startup before we send signals. See #3137.
        count, max = 0, 100
        while count < max and proc.poll() is None:
            if m[0] == 1:
                break
            time.sleep(0.1)
            count += 1
        else:
            # Forcefully kill the process if we weren't able to signal it.
            os.kill(proc.pid, signal.SIGINT)
            self.fail("Subprocess didn't finish initialization")
        os.kill(proc.pid, event)
        # proc.send_signal(event) could also be done here.
        # Allow time for the signal to be passed and the process to exit.
        time.sleep(0.5)
        if not proc.poll():
            # Forcefully kill the process if we weren't able to signal it.
            os.kill(proc.pid, signal.SIGINT)
            self.fail("subprocess did not stop on {}".format(name))

    @unittest.skip("subprocesses aren't inheriting CTRL+C property")
    def test_CTRL_C_EVENT(self):
        from ctypes import wintypes
        import ctypes

        # Make a NULL value by creating a pointer with no argument.
        NULL = ctypes.POINTER(ctypes.c_int)()
        SetConsoleCtrlHandler = ctypes.windll.kernel32.SetConsoleCtrlHandler
        SetConsoleCtrlHandler.argtypes = (ctypes.POINTER(ctypes.c_int),
                                          wintypes.BOOL)
        SetConsoleCtrlHandler.restype = wintypes.BOOL

        # Calling this with NULL and FALSE causes the calling process to
        # handle CTRL+C, rather than ignore it. This property is inherited
        # by subprocesses.
        SetConsoleCtrlHandler(NULL, 0)

        self._kill_with_event(signal.CTRL_C_EVENT, "CTRL_C_EVENT")

    def test_CTRL_BREAK_EVENT(self):
        self._kill_with_event(signal.CTRL_BREAK_EVENT, "CTRL_BREAK_EVENT")


@unittest.skipUnless(sys.platform == "win32", "Win32 specific tests")
@support.skip_unless_symlink
class Win32SymlinkTests(unittest.TestCase):
    filelink = 'filelinktest'
    filelink_target = os.path.abspath(__file__)
    dirlink = 'dirlinktest'
    dirlink_target = os.path.dirname(filelink_target)
    missing_link = 'missing link'

    def setUp(self):
        assert os.path.exists(self.dirlink_target)
        assert os.path.exists(self.filelink_target)
        assert not os.path.exists(self.dirlink)
        assert not os.path.exists(self.filelink)
        assert not os.path.exists(self.missing_link)

    def tearDown(self):
        if os.path.exists(self.filelink):
            os.remove(self.filelink)
        if os.path.exists(self.dirlink):
            os.rmdir(self.dirlink)
        if os.path.lexists(self.missing_link):
            os.remove(self.missing_link)

    def test_directory_link(self):
        os.symlink(self.dirlink_target, self.dirlink, True)
        self.assertTrue(os.path.exists(self.dirlink))
        self.assertTrue(os.path.isdir(self.dirlink))
        self.assertTrue(os.path.islink(self.dirlink))
        self.check_stat(self.dirlink, self.dirlink_target)

    def test_file_link(self):
        os.symlink(self.filelink_target, self.filelink)
        self.assertTrue(os.path.exists(self.filelink))
        self.assertTrue(os.path.isfile(self.filelink))
        self.assertTrue(os.path.islink(self.filelink))
        self.check_stat(self.filelink, self.filelink_target)

    def _create_missing_dir_link(self):
        'Create a "directory" link to a non-existent target'
        linkname = self.missing_link
        if os.path.lexists(linkname):
            os.remove(linkname)
        target = r'c:\\target does not exist.29r3c740'
        assert not os.path.exists(target)
        target_is_dir = True
        os.symlink(target, linkname, target_is_dir)

    def test_remove_directory_link_to_missing_target(self):
        self._create_missing_dir_link()
        # For compatibility with Unix, os.remove will check the
        #  directory status and call RemoveDirectory if the symlink
        #  was created with target_is_dir==True.
        os.remove(self.missing_link)

    @unittest.skip("currently fails; consider for improvement")
    def test_isdir_on_directory_link_to_missing_target(self):
        self._create_missing_dir_link()
        # consider having isdir return true for directory links
        self.assertTrue(os.path.isdir(self.missing_link))

    @unittest.skip("currently fails; consider for improvement")
    def test_rmdir_on_directory_link_to_missing_target(self):
        self._create_missing_dir_link()
        # consider allowing rmdir to remove directory links
        os.rmdir(self.missing_link)

    def check_stat(self, link, target):
        self.assertEqual(os.stat(link), os.stat(target))
        self.assertNotEqual(os.lstat(link), os.stat(link))

        bytes_link = os.fsencode(link)
        with warnings.catch_warnings():
            warnings.simplefilter("ignore", DeprecationWarning)
            self.assertEqual(os.stat(bytes_link), os.stat(target))
            self.assertNotEqual(os.lstat(bytes_link), os.stat(bytes_link))

    def test_12084(self):
        level1 = os.path.abspath(support.TESTFN)
        level2 = os.path.join(level1, "level2")
        level3 = os.path.join(level2, "level3")
        try:
            os.mkdir(level1)
            os.mkdir(level2)
            os.mkdir(level3)

            file1 = os.path.abspath(os.path.join(level1, "file1"))

            with open(file1, "w") as f:
                f.write("file1")

            orig_dir = os.getcwd()
            try:
                os.chdir(level2)
                link = os.path.join(level2, "link")
                os.symlink(os.path.relpath(file1), "link")
                self.assertIn("link", os.listdir(os.getcwd()))

                # Check os.stat calls from the same dir as the link
                self.assertEqual(os.stat(file1), os.stat("link"))

                # Check os.stat calls from a dir below the link
                os.chdir(level1)
                self.assertEqual(os.stat(file1),
                                 os.stat(os.path.relpath(link)))

                # Check os.stat calls from a dir above the link
                os.chdir(level3)
                self.assertEqual(os.stat(file1),
                                 os.stat(os.path.relpath(link)))
            finally:
                os.chdir(orig_dir)
        except OSError as err:
            self.fail(err)
        finally:
            os.remove(file1)
            shutil.rmtree(level1)


class FSEncodingTests(unittest.TestCase):
    def test_nop(self):
        self.assertEqual(os.fsencode(b'abc\xff'), b'abc\xff')
        self.assertEqual(os.fsdecode('abc\u0141'), 'abc\u0141')

    def test_identity(self):
        # assert fsdecode(fsencode(x)) == x
        for fn in ('unicode\u0141', 'latin\xe9', 'ascii'):
            try:
                bytesfn = os.fsencode(fn)
            except UnicodeEncodeError:
                continue
            self.assertEqual(os.fsdecode(bytesfn), fn)



class DeviceEncodingTests(unittest.TestCase):

    def test_bad_fd(self):
        # Return None when an fd doesn't actually exist.
        self.assertIsNone(os.device_encoding(123456))

    @unittest.skipUnless(os.isatty(0) and (sys.platform.startswith('win') or
            (hasattr(locale, 'nl_langinfo') and hasattr(locale, 'CODESET'))),
            'test requires a tty and either Windows or nl_langinfo(CODESET)')
    def test_device_encoding(self):
        encoding = os.device_encoding(0)
        self.assertIsNotNone(encoding)
        self.assertTrue(codecs.lookup(encoding))


class PidTests(unittest.TestCase):
    @unittest.skipUnless(hasattr(os, 'getppid'), "test needs os.getppid")
    def test_getppid(self):
        p = subprocess.Popen([sys.executable, '-c',
                              'import os; print(os.getppid())'],
                             stdout=subprocess.PIPE)
        stdout, _ = p.communicate()
        # We are the parent of our subprocess
        self.assertEqual(int(stdout), os.getpid())


# The introduction of this TestCase caused at least two different errors on
# *nix buildbots. Temporarily skip this to let the buildbots move along.
@unittest.skip("Skip due to platform/environment differences on *NIX buildbots")
@unittest.skipUnless(hasattr(os, 'getlogin'), "test needs os.getlogin")
class LoginTests(unittest.TestCase):
    def test_getlogin(self):
        user_name = os.getlogin()
        self.assertNotEqual(len(user_name), 0)


@unittest.skipUnless(hasattr(os, 'getpriority') and hasattr(os, 'setpriority'),
                     "needs os.getpriority and os.setpriority")
class ProgramPriorityTests(unittest.TestCase):
    """Tests for os.getpriority() and os.setpriority()."""

    def test_set_get_priority(self):

        base = os.getpriority(os.PRIO_PROCESS, os.getpid())
        os.setpriority(os.PRIO_PROCESS, os.getpid(), base + 1)
        try:
            new_prio = os.getpriority(os.PRIO_PROCESS, os.getpid())
            if base >= 19 and new_prio <= 19:
                raise unittest.SkipTest(
      "unable to reliably test setpriority at current nice level of %s" % base)
            else:
                self.assertEqual(new_prio, base + 1)
        finally:
            try:
                os.setpriority(os.PRIO_PROCESS, os.getpid(), base)
            except OSError as err:
                if err.errno != errno.EACCES:
                    raise


if threading is not None:
    class SendfileTestServer(asyncore.dispatcher, threading.Thread):

        class Handler(asynchat.async_chat):

            def __init__(self, conn):
                asynchat.async_chat.__init__(self, conn)
                self.in_buffer = []
                self.closed = False
                self.push(b"220 ready\r\n")

            def handle_read(self):
                data = self.recv(4096)
                self.in_buffer.append(data)

            def get_data(self):
                return b''.join(self.in_buffer)

            def handle_close(self):
                self.close()
                self.closed = True

            def handle_error(self):
                raise

        def __init__(self, address):
            threading.Thread.__init__(self)
            asyncore.dispatcher.__init__(self)
            self.create_socket(socket.AF_INET, socket.SOCK_STREAM)
            self.bind(address)
            self.listen(5)
            self.host, self.port = self.socket.getsockname()[:2]
            self.handler_instance = None
            self._active = False
            self._active_lock = threading.Lock()

        # --- public API

        @property
        def running(self):
            return self._active

        def start(self):
            assert not self.running
            self.__flag = threading.Event()
            threading.Thread.start(self)
            self.__flag.wait()

        def stop(self):
            assert self.running
            self._active = False
            self.join()

        def wait(self):
            # wait for handler connection to be closed, then stop the server
            while not getattr(self.handler_instance, "closed", False):
                time.sleep(0.001)
            self.stop()

        # --- internals

        def run(self):
            self._active = True
            self.__flag.set()
            while self._active and asyncore.socket_map:
                self._active_lock.acquire()
                asyncore.loop(timeout=0.001, count=1)
                self._active_lock.release()
            asyncore.close_all()

        def handle_accept(self):
            conn, addr = self.accept()
            self.handler_instance = self.Handler(conn)

        def handle_connect(self):
            self.close()
        handle_read = handle_connect

        def writable(self):
            return 0

        def handle_error(self):
            raise


@unittest.skipUnless(threading is not None, "test needs threading module")
@unittest.skipUnless(hasattr(os, 'sendfile'), "test needs os.sendfile()")
class TestSendfile(unittest.TestCase):

    DATA = b"12345abcde" * 16 * 1024  # 160 KB
    SUPPORT_HEADERS_TRAILERS = not sys.platform.startswith("linux") and \
                               not sys.platform.startswith("solaris") and \
                               not sys.platform.startswith("sunos")

    @classmethod
    def setUpClass(cls):
        with open(support.TESTFN, "wb") as f:
            f.write(cls.DATA)

    @classmethod
    def tearDownClass(cls):
        support.unlink(support.TESTFN)

    def setUp(self):
        self.server = SendfileTestServer((support.HOST, 0))
        self.server.start()
        self.client = socket.socket()
        self.client.connect((self.server.host, self.server.port))
        self.client.settimeout(1)
        # synchronize by waiting for "220 ready" response
        self.client.recv(1024)
        self.sockno = self.client.fileno()
        self.file = open(support.TESTFN, 'rb')
        self.fileno = self.file.fileno()

    def tearDown(self):
        self.file.close()
        self.client.close()
        if self.server.running:
            self.server.stop()

    def sendfile_wrapper(self, sock, file, offset, nbytes, headers=[], trailers=[]):
        """A higher level wrapper representing how an application is
        supposed to use sendfile().
        """
        while 1:
            try:
                if self.SUPPORT_HEADERS_TRAILERS:
                    return os.sendfile(sock, file, offset, nbytes, headers,
                                       trailers)
                else:
                    return os.sendfile(sock, file, offset, nbytes)
            except OSError as err:
                if err.errno == errno.ECONNRESET:
                    # disconnected
                    raise
                elif err.errno in (errno.EAGAIN, errno.EBUSY):
                    # we have to retry send data
                    continue
                else:
                    raise

    def test_send_whole_file(self):
        # normal send
        total_sent = 0
        offset = 0
        nbytes = 4096
        while total_sent < len(self.DATA):
            sent = self.sendfile_wrapper(self.sockno, self.fileno, offset, nbytes)
            if sent == 0:
                break
            offset += sent
            total_sent += sent
            self.assertTrue(sent <= nbytes)
            self.assertEqual(offset, total_sent)

        self.assertEqual(total_sent, len(self.DATA))
        self.client.shutdown(socket.SHUT_RDWR)
        self.client.close()
        self.server.wait()
        data = self.server.handler_instance.get_data()
        self.assertEqual(len(data), len(self.DATA))
        self.assertEqual(data, self.DATA)

    def test_send_at_certain_offset(self):
        # start sending a file at a certain offset
        total_sent = 0
        offset = len(self.DATA) // 2
        must_send = len(self.DATA) - offset
        nbytes = 4096
        while total_sent < must_send:
            sent = self.sendfile_wrapper(self.sockno, self.fileno, offset, nbytes)
            if sent == 0:
                break
            offset += sent
            total_sent += sent
            self.assertTrue(sent <= nbytes)

        self.client.shutdown(socket.SHUT_RDWR)
        self.client.close()
        self.server.wait()
        data = self.server.handler_instance.get_data()
        expected = self.DATA[len(self.DATA) // 2:]
        self.assertEqual(total_sent, len(expected))
        self.assertEqual(len(data), len(expected))
        self.assertEqual(data, expected)

    def test_offset_overflow(self):
        # specify an offset > file size
        offset = len(self.DATA) + 4096
        try:
            sent = os.sendfile(self.sockno, self.fileno, offset, 4096)
        except OSError as e:
            # Solaris can raise EINVAL if offset >= file length, ignore.
            if e.errno != errno.EINVAL:
                raise
        else:
            self.assertEqual(sent, 0)
        self.client.shutdown(socket.SHUT_RDWR)
        self.client.close()
        self.server.wait()
        data = self.server.handler_instance.get_data()
        self.assertEqual(data, b'')

    def test_invalid_offset(self):
        with self.assertRaises(OSError) as cm:
            os.sendfile(self.sockno, self.fileno, -1, 4096)
        self.assertEqual(cm.exception.errno, errno.EINVAL)

    # --- headers / trailers tests

    if SUPPORT_HEADERS_TRAILERS:

        def test_headers(self):
            total_sent = 0
            sent = os.sendfile(self.sockno, self.fileno, 0, 4096,
                               headers=[b"x" * 512])
            total_sent += sent
            offset = 4096
            nbytes = 4096
            while 1:
                sent = self.sendfile_wrapper(self.sockno, self.fileno,
                                                     offset, nbytes)
                if sent == 0:
                    break
                total_sent += sent
                offset += sent

            expected_data = b"x" * 512 + self.DATA
            self.assertEqual(total_sent, len(expected_data))
            self.client.close()
            self.server.wait()
            data = self.server.handler_instance.get_data()
            self.assertEqual(hash(data), hash(expected_data))

        def test_trailers(self):
            TESTFN2 = support.TESTFN + "2"
            with open(TESTFN2, 'wb') as f:
                f.write(b"abcde")
            with open(TESTFN2, 'rb')as f:
                self.addCleanup(os.remove, TESTFN2)
                os.sendfile(self.sockno, f.fileno(), 0, 4096,
                            trailers=[b"12345"])
                self.client.close()
                self.server.wait()
                data = self.server.handler_instance.get_data()
                self.assertEqual(data, b"abcde12345")

        if hasattr(os, "SF_NODISKIO"):
            def test_flags(self):
                try:
                    os.sendfile(self.sockno, self.fileno, 0, 4096,
                                flags=os.SF_NODISKIO)
                except OSError as err:
                    if err.errno not in (errno.EBUSY, errno.EAGAIN):
                        raise


def supports_extended_attributes():
    if not hasattr(os, "setxattr"):
        return False
    try:
        with open(support.TESTFN, "wb") as fp:
            try:
                os.setxattr(fp.fileno(), b"user.test", b"")
            except OSError:
                return False
    finally:
        support.unlink(support.TESTFN)
    # Kernels < 2.6.39 don't respect setxattr flags.
    kernel_version = platform.release()
    m = re.match("2.6.(\d{1,2})", kernel_version)
    return m is None or int(m.group(1)) >= 39


@unittest.skipUnless(supports_extended_attributes(),
                     "no non-broken extended attribute support")
class ExtendedAttributeTests(unittest.TestCase):

    def tearDown(self):
        support.unlink(support.TESTFN)

    def _check_xattrs_str(self, s, getxattr, setxattr, removexattr, listxattr, **kwargs):
        fn = support.TESTFN
        open(fn, "wb").close()
        with self.assertRaises(OSError) as cm:
            getxattr(fn, s("user.test"), **kwargs)
        self.assertEqual(cm.exception.errno, errno.ENODATA)
        init_xattr = listxattr(fn)
        self.assertIsInstance(init_xattr, list)
        setxattr(fn, s("user.test"), b"", **kwargs)
        xattr = set(init_xattr)
        xattr.add("user.test")
        self.assertEqual(set(listxattr(fn)), xattr)
        self.assertEqual(getxattr(fn, b"user.test", **kwargs), b"")
        setxattr(fn, s("user.test"), b"hello", os.XATTR_REPLACE, **kwargs)
        self.assertEqual(getxattr(fn, b"user.test", **kwargs), b"hello")
        with self.assertRaises(OSError) as cm:
            setxattr(fn, s("user.test"), b"bye", os.XATTR_CREATE, **kwargs)
        self.assertEqual(cm.exception.errno, errno.EEXIST)
        with self.assertRaises(OSError) as cm:
            setxattr(fn, s("user.test2"), b"bye", os.XATTR_REPLACE, **kwargs)
        self.assertEqual(cm.exception.errno, errno.ENODATA)
        setxattr(fn, s("user.test2"), b"foo", os.XATTR_CREATE, **kwargs)
        xattr.add("user.test2")
        self.assertEqual(set(listxattr(fn)), xattr)
        removexattr(fn, s("user.test"), **kwargs)
        with self.assertRaises(OSError) as cm:
            getxattr(fn, s("user.test"), **kwargs)
        self.assertEqual(cm.exception.errno, errno.ENODATA)
        xattr.remove("user.test")
        self.assertEqual(set(listxattr(fn)), xattr)
        self.assertEqual(getxattr(fn, s("user.test2"), **kwargs), b"foo")
        setxattr(fn, s("user.test"), b"a"*1024, **kwargs)
        self.assertEqual(getxattr(fn, s("user.test"), **kwargs), b"a"*1024)
        removexattr(fn, s("user.test"), **kwargs)
        many = sorted("user.test{}".format(i) for i in range(100))
        for thing in many:
            setxattr(fn, thing, b"x", **kwargs)
        self.assertEqual(set(listxattr(fn)), set(init_xattr) | set(many))

    def _check_xattrs(self, *args, **kwargs):
        def make_bytes(s):
            return bytes(s, "ascii")
        self._check_xattrs_str(str, *args, **kwargs)
        support.unlink(support.TESTFN)
        self._check_xattrs_str(make_bytes, *args, **kwargs)

    def test_simple(self):
        self._check_xattrs(os.getxattr, os.setxattr, os.removexattr,
                           os.listxattr)

    def test_lpath(self):
        self._check_xattrs(os.getxattr, os.setxattr, os.removexattr,
                           os.listxattr, follow_symlinks=False)

    def test_fds(self):
        def getxattr(path, *args):
            with open(path, "rb") as fp:
                return os.getxattr(fp.fileno(), *args)
        def setxattr(path, *args):
            with open(path, "wb") as fp:
                os.setxattr(fp.fileno(), *args)
        def removexattr(path, *args):
            with open(path, "wb") as fp:
                os.removexattr(fp.fileno(), *args)
        def listxattr(path, *args):
            with open(path, "rb") as fp:
                return os.listxattr(fp.fileno(), *args)
        self._check_xattrs(getxattr, setxattr, removexattr, listxattr)


@unittest.skipUnless(sys.platform == "win32", "Win32 specific tests")
class Win32DeprecatedBytesAPI(unittest.TestCase):
    def test_deprecated(self):
        import nt
        filename = os.fsencode(support.TESTFN)
        with warnings.catch_warnings():
            warnings.simplefilter("error", DeprecationWarning)
            for func, *args in (
                (nt._getfullpathname, filename),
                (nt._isdir, filename),
                (os.access, filename, os.R_OK),
                (os.chdir, filename),
                (os.chmod, filename, 0o777),
                (os.getcwdb,),
                (os.link, filename, filename),
                (os.listdir, filename),
                (os.lstat, filename),
                (os.mkdir, filename),
                (os.open, filename, os.O_RDONLY),
                (os.rename, filename, filename),
                (os.rmdir, filename),
                (os.startfile, filename),
                (os.stat, filename),
                (os.unlink, filename),
                (os.utime, filename),
            ):
                self.assertRaises(DeprecationWarning, func, *args)

    @support.skip_unless_symlink
    def test_symlink(self):
        filename = os.fsencode(support.TESTFN)
        with warnings.catch_warnings():
            warnings.simplefilter("error", DeprecationWarning)
            self.assertRaises(DeprecationWarning,
                              os.symlink, filename, filename)


@unittest.skipUnless(hasattr(os, 'get_terminal_size'), "requires os.get_terminal_size")
class TermsizeTests(unittest.TestCase):
    def test_does_not_crash(self):
        """Check if get_terminal_size() returns a meaningful value.

        There's no easy portable way to actually check the size of the
        terminal, so let's check if it returns something sensible instead.
        """
        try:
            size = os.get_terminal_size()
        except OSError as e:
            if sys.platform == "win32" or e.errno in (errno.EINVAL, errno.ENOTTY):
                # Under win32 a generic OSError can be thrown if the
                # handle cannot be retrieved
                self.skipTest("failed to query terminal size")
            raise

        self.assertGreaterEqual(size.columns, 0)
        self.assertGreaterEqual(size.lines, 0)

    def test_stty_match(self):
        """Check if stty returns the same results

        stty actually tests stdin, so get_terminal_size is invoked on
        stdin explicitly. If stty succeeded, then get_terminal_size()
        should work too.
        """
        try:
            size = subprocess.check_output(['stty', 'size']).decode().split()
        except (FileNotFoundError, subprocess.CalledProcessError):
            self.skipTest("stty invocation failed")
        expected = (int(size[1]), int(size[0])) # reversed order

        try:
            actual = os.get_terminal_size(sys.__stdin__.fileno())
        except OSError as e:
            if sys.platform == "win32" or e.errno in (errno.EINVAL, errno.ENOTTY):
                # Under win32 a generic OSError can be thrown if the
                # handle cannot be retrieved
                self.skipTest("failed to query terminal size")
            raise
        self.assertEqual(expected, actual)


@support.reap_threads
def test_main():
    support.run_unittest(
        FileTests,
        StatAttributeTests,
        EnvironTests,
        WalkTests,
        FwalkTests,
        MakedirTests,
        DevNullTests,
        URandomTests,
        ExecTests,
        Win32ErrorTests,
        TestInvalidFD,
        PosixUidGidTests,
        Pep383Tests,
        Win32KillTests,
        Win32SymlinkTests,
        FSEncodingTests,
        DeviceEncodingTests,
        PidTests,
        LoginTests,
        LinkTests,
<<<<<<< HEAD
        TestSendfile,
        ProgramPriorityTests,
        ExtendedAttributeTests,
        Win32DeprecatedBytesAPI,
        TermsizeTests,
=======
        RemoveDirsTests,
>>>>>>> 405faed5
    )

if __name__ == "__main__":
    test_main()<|MERGE_RESOLUTION|>--- conflicted
+++ resolved
@@ -2118,15 +2118,12 @@
         PidTests,
         LoginTests,
         LinkTests,
-<<<<<<< HEAD
         TestSendfile,
         ProgramPriorityTests,
         ExtendedAttributeTests,
         Win32DeprecatedBytesAPI,
         TermsizeTests,
-=======
         RemoveDirsTests,
->>>>>>> 405faed5
     )
 
 if __name__ == "__main__":
