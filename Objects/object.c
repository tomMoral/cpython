--- conflicted
+++ resolved
@@ -1708,10 +1708,9 @@
     if (PyType_Ready(&PyZip_Type) < 0)
         Py_FatalError("Can't initialize zip type");
 
-<<<<<<< HEAD
     if (PyType_Ready(&_PyNamespace_Type) < 0)
         Py_FatalError("Can't initialize namespace type");
-=======
+
     if (PyType_Ready(&PyCapsule_Type) < 0)
         Py_FatalError("Can't initialize capsule type");
 
@@ -1735,7 +1734,6 @@
 
     if (PyType_Ready(&PySeqIter_Type) < 0)
         Py_FatalError("Can't initialize sequence iterator type");
->>>>>>> c4311282
 }
 
 
